# Bojan Nikolic <b.nikolic@mrao.cam.ac.uk>
#
# Synthesise and Image interferometer data
"""Parameter name meanings:

- p: The uvw coordinates [*,3] (m)
- v: The Visibility values [*] (Jy)
- field_of_view: Width of the field of view to be synthetised, as directional
  cosines (approximately radians)
- lam: Width of the uv-plane (in wavelengths). Controls resolution of the
  images.
- Qpx: Oversampling of pixels by the convolution kernels -- there are
  (Qpx x Qpx) convolution kernels per pixels to account for fractional
  pixel values.

All grids and images are considered quadratic and centered around
`N//2`, where `N` is the pixel width/height. This means that `N//2` is
the zero frequency for FFT purposes, as is convention. Note that this
means that for even `N` the grid is not symetrical, which means that
e.g. for convolution kernels odd image sizes are preferred.

This is implemented for reference in
`coordinates`/`coordinates2`. Some noteworthy properties:
- `ceil(field_of_view * lam)` gives the image size `N` in pixels
- `lam * coordinates2(N)` yields the `u,v` grid coordinate system
- `field_of_view * coordinates2(N)` yields the `l,m` image coordinate system
   (radians, roughly)
"""

from __future__ import division

import numpy
import pylru
import scipy.special


def ceil2(x):
    """Find next greater power of 2

    NOT USED
    """
    return 1 << (x - 1).bit_length()


def coordinateBounds(N):
    r"""
    Returns lowest and highest coordinates of an image/grid given:

    1. Step size is :math:`1/N`:

       .. math:: \frac{high-low}{N-1} = \frac{1}{N}

    2. The coordinate :math:`\lfloor N/2\rfloor` falls exactly on zero:

       .. math:: low + \left\lfloor\frac{N}{2}\right\rfloor * (high-low) = 0

    This is the coordinate system for shifted FFTs.
    """
    if N % 2 == 0:
        return -0.5, 0.5 * (N - 2) / N
    else:
        return -0.5 * (N - 1) / N, 0.5 * (N - 1) / N

def coordinates(N):
    """1D array which spans [-.5,.5[ with 0 at position N/2"""
    low, high = coordinateBounds(N)
    return numpy.mgrid[low:high:(N * 1j)]

def coordinates2(N):
    """Two dimensional grids of coordinates spanning -1 to 1 in each
    dimension, with

    1. a step size of 2/N and
    2. (0,0) at pixel (floor(n/2),floor(n/2))
    """
    low, high = coordinateBounds(N)
    return numpy.mgrid[low:high:(N * 1j), low:high:(N * 1j)]


def fft(a):
    """ Fourier transformation from image to grid space

    :param a: image in `lm` coordinate space
    :returns: `uv` grid
    """
    return numpy.fft.fftshift(numpy.fft.fft2(numpy.fft.ifftshift(a)))


def ifft(a):
    """ Fourier transformation from grid to image space

    :param a: `uv` grid to transform
    :returns: an image in `lm` coordinate space
    """
    return numpy.fft.fftshift(numpy.fft.ifft2(numpy.fft.ifftshift(a)))


def pad_mid(ff, N):
    """
    Pad a far field image with zeroes to make it the given size.

    Effectively as if we were multiplying with a box function of the
    original field's size, which is equivalent to a convolution with a
    sinc pattern in the uv-grid.

    :param ff: The input far field. Should be smaller than NxN.
    :param N:  The desired far field size

    """

    N0, N0w = ff.shape
    if N == N0: return ff
    assert N > N0 and N0 == N0w
    return numpy.pad(ff,
                     pad_width=2*[(N//2-N0//2, (N+1)//2-(N0+1)//2)],
                     mode='constant',
                     constant_values=0.0)

def extract_mid(a, N):
    """
    Extract a section from middle of a map

    Suitable for zero frequencies at N/2. This is the reverse
    operation to pad.

    :param a: grid from which to extract
    :param s: size of section
    """
    cx = a.shape[0] // 2
    cy = a.shape[1] // 2
    s = N // 2
    if N % 2 != 0:
        return a[cx - s:cx + s + 1, cy - s:cy + s + 1]
    else:
        return a[cx - s:cx + s, cy - s:cy + s]

def extract_oversampled(a, xf, yf, Qpx, N):
    """
    Extract the (xf-th,yf-th) w-kernel from the oversampled parent

    Offsets are suitable for correcting of fractional coordinates,
    e.g. an offset of (xf,yf) results in the kernel for an (-xf,-yf)
    sub-grid offset.

    We do not want to make assumptions about the source grid's symetry
    here, which means that the grid's side length must be at least
    Qpx*(N+2) to contain enough information in all circumstances

    :param a: grid from which to extract
    :param ox: x offset
    :param oy: y offset
    :param Qpx: oversampling factor
    :param N: size of section
    """

    assert xf >= 0 and xf < Qpx
    assert yf >= 0 and yf < Qpx
    # Determine start offset.
    Na = a.shape[0]
    my = Na//2 - Qpx*(N//2) - yf
    mx = Na//2 - Qpx*(N//2) - xf
    assert mx >= 0 and my >= 0
    # Extract every Qpx-th pixel
    mid = a[my : my+Qpx*N : Qpx,
            mx : mx+Qpx*N : Qpx]
    # normalise
    return Qpx * Qpx * mid


def anti_aliasing_function(shape, m, c):
    """
    Compute the prolate spheroidal anti-aliasing function

    See VLA Scientific Memoranda 129, 131, 132
    :param shape: (height, width) pair
    :param m: mode parameter
    :param c: spheroidal parameter
    """

    # 2D Prolate spheroidal angular function is seperable
    sy, sx = [ scipy.special.pro_ang1(m, m, c, coordinates(N))[0]
               for N in shape ]
    return numpy.outer(sy, sx)

def kernel_coordinates(N, theta, dl=0, dm=0, T=None):
    """
    Returns (l,m) coordinates for generation of kernels
    in a far-field of the given size.

    If coordinate transformations are passed, they must be inverse to
    the transformations applied to the visibilities using
    visibility_shift/uvw_transform.

    :param N: Desired far-field size
    :param dl: Pattern horizontal shift (see visibility_shift)
    :param dm: Pattern vertical shift (see visibility_shift)
    :param T: Pattern transformation matrix (see uvw_transform)
    :returns: Pair of (m,l) coordinates
    """

    m, l = coordinates2(N) * theta
    if not T is None:
        l,m = T[0,0]*l+T[1,0]*m, T[0,1]*l+T[1,1]*m
    return m+dm, l+dl


<<<<<<< HEAD
def w_kernel_function(N, field_of_view, w):
=======
def w_kernel_function(l, m, w):
>>>>>>> 0d397582
    """
    W beam, the fresnel diffraction pattern arising from non-coplanar baselines

    :param l: Horizontal image coordinates
    :param m: Vertical image coordinates
    :param N: Size of the grid in pixels
<<<<<<< HEAD
    :param field_of_view: Field of view
=======
>>>>>>> 0d397582
    :param w: Baseline distance to the projection plane
    :returns: N x N array with the far field
    """

<<<<<<< HEAD
    m, l = coordinates2(N) * field_of_view
    r2 = l**2 + m**2
    assert numpy.all(r2 < 1.0), "Error in image coordinate system: theta %f, N %f,l %s, m %s" % (field_of_view, N, l, m)
=======
    r2 = l**2 + m**2
    assert numpy.all(r2 < 1.0), "Error in image coordinate system: l %s, m %s" % (l, m)
>>>>>>> 0d397582
    ph = w * (1 - numpy.sqrt(1.0 - r2))
    cp = numpy.exp(2j * numpy.pi * ph)
    return cp


def kernel_oversample(ff, N, Qpx, s):
    """
    Takes a farfield pattern and creates an oversampled convolution
    function.

    If the far field size is smaller than N*Qpx, we will pad it. This
    essentially means we apply a sinc anti-aliasing kernel by default.

    :param ff: Far field pattern
    :param N:  Image size without oversampling
    :param Qpx: Factor to oversample by -- there will be Qpx x Qpx convolution arl
    :param s: Size of convolution function to extract
    :returns: Numpy array of shape [ov, ou, v, u], e.g. with sub-pixel
      offsets as the outer coordinates.
    """

    # Pad the far field to the required pixel size
    padff = pad_mid(ff, N*Qpx)

    # Obtain oversampled uv-grid
    af = ifft(padff)

    # Extract kernels
    res = [[extract_oversampled(af, x, y, Qpx, s) for x in range(Qpx)] for y in range(Qpx)]
    return numpy.array(res)


<<<<<<< HEAD
def w_kernel(field_of_view, w, NpixFF, NpixKern, Qpx):
=======
def w_kernel(theta, w, NpixFF, NpixKern, Qpx, **kwargs):
>>>>>>> 0d397582
    """
    The middle s pixels of W convolution kernel. (W-KERNel-Aperture-Function)

    :param field_of_view: Field of view (directional cosines)
    :param w: Baseline distance to the projection plane
    :param NpixFF: Far field size. Must be at least NpixKern+1 if Qpx > 1, otherwise NpixKern.
    :param NpixKern: Size of convolution function to extract
    :param Qpx: Oversampling, pixels will be Qpx smaller in aperture
      plane than required to minimially sample field_of_view.

    :returns: [Qpx,Qpx,s,s] shaped oversampled convolution kernels
    """
    assert NpixFF > NpixKern or (NpixFF == NpixKern and Qpx == 1)
<<<<<<< HEAD
    return kernel_oversample(w_kernel_function(NpixFF, field_of_view, w), NpixFF, Qpx, NpixKern)
=======

    l,m = kernel_coordinates(NpixFF, theta, **kwargs)
    kern = w_kernel_function(l,m,w)
    return kernel_oversample(kern, NpixFF, Qpx, NpixKern)
>>>>>>> 0d397582


def invert_kernel(a):
    """
    Pseudo-Invert a kernel: element-wise inversion (see RauThesis2010:Eq4.6)

    NOT USED
    """
    return numpy.conj(a) / (numpy.abs(a) ** 2)


def grid(a, p, v):
    """Grid visibilities (v) at positions (p) into (a) without convolution

    :param a:   The uv plane to grid to (updated in-place!)
    :param p:   The coordinates to grid to (in fraction [-.5,.5[ of grid)
    :param v:   Visibilities to grid
    """
    assert numpy.max(p) < 0.5

    N = a.shape[0]
    xy = N//2 + numpy.floor(0.5 + N * p[:,0:2]).astype(int)
    for (x, y), v in zip(xy, v):
        a[y, x] += v


def degrid(a, p):
    """DeGrid visibilities (v) at positions (p) from (a) without convolution

    :param a:   The uv plane to de-grid from
    :param p:   The coordinates to degrid at (in fraction of grid)
    :returns: Array of visibilities.
    """
    assert numpy.max(p) < 0.5

    N = a.shape[0]
    xy = N//2 + numpy.floor(0.5 + p[:,0:2] * N).astype(int)
    v = [ a[y,x] for x,y in xy ]
    return numpy.array(v)


def frac_coord(N, Qpx, p):
    """
    Compute whole and fractional parts of coordinates, rounded to
    Qpx-th fraction of pixel size

    The fractional values are rounded to nearest 1/Qpx pixel value. At
    fractional values greater than (Qpx-0.5)/Qpx coordinates are
    roundeded to next integer index.

    :param N: Number of pixels in total
    :param Qpx: Fractional values to round to
    :param p: Coordinate in range [-.5,.5[
    """
    assert (p >= -0.5).all() and (p < 0.5).all()
    x = N//2 + p * N
    flx = numpy.floor(x + 0.5 / Qpx)
    fracx = numpy.around((x - flx) * Qpx)
    return flx.astype(int), fracx.astype(int)


def frac_coords(shape, Qpx, p):
    """Compute grid coordinates and fractional values for convolutional
    gridding

    :param shape: (height,width) grid shape
    :param Qpx: Oversampling factor
    :param p: array of (x,y) coordinates in range [-.5,.5[
    """
    h, w = shape # NB order (height,width) to match numpy!
    x, xf = frac_coord(w, Qpx, p[:,0])
    y, yf = frac_coord(h, Qpx, p[:,1])
    return x,xf, y,yf


def convgrid(gcf, a, p, v):
    """Grid after convolving with gcf

    Takes into account fractional `uv` coordinate values where the GCF
    is oversampled

    :param a: Grid to add to
    :param p: UVW positions
    :param v: Visibility values
    :param gcf: Oversampled convolution kernel
    """

    Qpx, _, gh, gw = gcf.shape
    coords = frac_coords(a.shape, Qpx, p)
    for v, x,xf, y,yf in zip(v, *coords):
        a[y-gh//2 : y+(gh+1)//2,
          x-gw//2 : x+(gw+1)//2] += gcf[yf,xf] * v


def convdegrid(gcf, a, p):
    """Convolutional degridding

    Takes into account fractional `uv` coordinate values where the GCF
    is oversampled

    :param gcf: Oversampled convolution kernel
    :param a:   The uv plane to de-grid from
    :param p:   The coordinates to degrid at.
    :returns: Array of visibilities.
    """
    Qpx, _, gh, gw = gcf.shape
    coords = frac_coords(a.shape, Qpx, p)
    vis = [
        numpy.sum(a[y-gh//2 : y+(gh+1)//2,
                    x-gw//2 : x+(gw+1)//2] * gcf[yf,xf])
        for x,xf, y,yf in zip(*coords)
    ]
    return numpy.array(vis)


def sort_vis_w(p, v=None):
    """Sort visibilities on the w value.
    :param p: uvw coordinates
    :param v: Visibility values (optional)
    """
    zs = numpy.argsort(p[:, 2])
    if v is not None:
        return p[zs], v[zs]
    else:
        return p[zs]


def slice_vis(step, p, v=None):
    """ Slice visibilities into a number of chunks.

    :param step: Maximum chunk size
    :param p: uvw coordinates
    :param v: Visibility values (optional)
    :returns: List of visibility chunk (pairs)
    """
    nv = len(p)
    ii = range(0, nv, step)
    if v is None:
        return [ p[i:i+step] for i in ii ]
    else:
        return [ (p[i:i+step], v[i:i+step]) for i in ii ]


def doweight(field_of_view, lam, p, v):
    """Re-weight visibilities

    Note that as is usual, convolution kernels are not taken into account
    """
    N = int(round(field_of_view * lam))
    assert N > 1
    gw = numpy.zeros([N, N])
    x, xf, y, yf = frac_coords(gw.shape, 1, p / lam)
    for i in range(len(x)):
        gw[x[i], y[i]] += 1
    v = v.copy()
    for i in range(len(x)):
        v[i] /= gw[x[i], y[i]]
    return v


def simple_imaging(field_of_view, lam, p, v):
    """Trivial function for imaging

    Does no convolution but simply puts the visibilities into a grid cell i.e. boxcar gridding"""
    N = int(round(field_of_view * lam))
    assert N > 1
    guv = numpy.zeros([N, N], dtype=complex)
    grid(guv, p / lam, v)
    return guv


def simple_predict(guv, field_of_view, lam, p):
    """Trivial function for degridding

    Does no convolution but simply extracts the visibilities from a grid cell i.e. boxcar degridding

    :param field_of_view: Field of view (directional cosines)
    :param uvmax:Maximum uv represented in the grid
    :param p: UVWs of visibilities
    :param v: Visibility values
    :param kv: gridding kernel
    :returns: p, v
    """
    N = int(round(field_of_view * lam))
    assert N > 1
    v = degrid(guv, p / lam)
    return p, v


def conv_imaging(field_of_view, lam, p, v, kv):
    """Convolve and grid with user-supplied kernels

    :param field_of_view: Field of view (directional cosines))
    :param uvmax:UV grid range
    :param p: UVWs of visibilities
    :param v: Visibility values
    :param kv: Gridding kernel
    :returns: UV grid
    """
    N = int(round(field_of_view * lam))
    assert N > 1
    guv = numpy.zeros([N, N], dtype=complex)
    convgrid(kv, guv, p / lam, v)
    return guv


def w_slice_imaging(field_of_view, lam, p, v,
                    wstep=2000,
                    kernel_fn=w_kernel,
                    **kwargs):
    """Basic w-projection imaging using slices

    Sorts visibility by w value and splits into equally sized slices.
    W-value used for kernels is mean w per slice. Uses the same size
    for all kernels irrespective of w.

    :param field_of_view: Field of view (directional cosines)
    :param uvmax:UV grid range (wavelenghts)
    :param p: UVWs of visibilities
    :param v: Visibility values
    :param wstep: Size of w-slices
    :param kernel_fn: Function for generating the kernels. Parameters
      `(field_of_view, w, **kwargs)`. Default `w_kernel`.
    :returns: UV grid
    """
    N = int(round(field_of_view * lam))
    assert N > 1
    slices = slice_vis(wstep, *sort_vis_w(p, v))
    guv = numpy.zeros([N, N], dtype=complex)
    for ps, vs in slices:
        w = numpy.mean(ps[:, 2])
        wg = numpy.conj(kernel_fn(field_of_view, w, **kwargs))
        convgrid(wg, guv, ps / lam, vs)
    return guv


def w_slice_predict(field_of_view, lam, p, guv,
                    wstep=2000,
                    kernel_fn=w_kernel,
                    **kwargs):
    """Basic w-projection predict using w-slices

    Sorts visibility by w value and splits into equally sized slices.
    W-value used for kernels is mean w per slice. Uses the same size
    for all kernels irrespective of w.

    :param field_of_view: Field of view (directional cosines)
    :param uvmax:UV grid range (wavelenghts)
    :param p: UVWs of visiblities
    :param guv: Input uv grid to de-grid from
    :param wstep: Size of w-slices
    :param kernel_fn: Function for generating the kernels. Parameters
      `(field_of_view, w, **kwargs)`. Default `w_kernel`.
    :returns: Visibilities, same order as p
    """
    # Calculate number of pixels in the Image
    N = int(round(field_of_view * lam))
    assert N > 1
    # Sort the u,v,w coordinates. We cheat a little and also pass
    # visibility indices so we can easily undo the sort later.
    nv = len(p)
    slices = slice_vis(wstep, *sort_vis_w(p, numpy.arange(nv)))
    v = numpy.ndarray(nv, dtype=complex)
    for ps, ixs in slices:
        w = numpy.mean(ps[:, 2])
        wg = kernel_fn(field_of_view, w, **kwargs)
        v[ixs] = convdegrid(wg, guv, ps / lam)
    return v


def w_conj_kernel_fn(kernel_fn):
    """Wrap a kernel function for which we know that

       kernel_fn(w) = conj(kernel_fn(-w))

    Such that we only evaluate the function for positive w. This is
    benificial when the underlying kernel function does caching, as it
    improves the cache hit rate.

    :param kernel_fn: Kernel function to wrap
    :returns: Wrapped kernel function
    """

    def fn(field_of_view, w, **kw):
        if w < 0:
            return numpy.conj(kernel_fn(field_of_view, -w, **kw))
        return kernel_fn(field_of_view, w, **kw)
    return fn


def w_cache_imaging(field_of_view, lam, p, v,
                    wstep=2000,
                    kernel_cache=None,
                    kernel_fn=w_kernel,
                    **kwargs):
    """Basic w-projection by caching convolution arl in w

    A simple cache can be constructed externally and passed in:

      kernel_cache = pylru.FunctionCacheManager(w_kernel, cachesize)

    If applicable, consider wrapping in `w_conj_kernel_fn` to improve
    effectiveness further.

    :param field_of_view: Field of view (directional cosines)
    :param uvmax:UV grid range (wavelenghts)
    :param p: UVWs of visibilities (wavelengths)
    :param v: Visibilites to be imaged
    :param wstep: Size of w-bins (wavelengths)
    :param kernel_cache: Kernel cache. If not passed, we fall back
       to `kernel_fn`.
    :param kernel_fn: Function for generating the kernels. Parameters
       `(field_of_view, w, **kwargs)`. Default `w_kernel`.
    :returns: UV grid

    """

    # Construct default cache, if needed. As visibilities are
    # traversed in w-order it only needs to hold the last w-kernel.
    if kernel_cache is None:
        kernel_cache = pylru.FunctionCacheManager(kernel_fn, 1)
    # Bin w values, then run slice imager with slice size of 1
    def kernel_binner(field_of_view, w, **kw):
        wbin = wstep * numpy.round(w / wstep)
        return kernel_cache(field_of_view, wbin, **kw)
    return w_slice_imaging(field_of_view, lam, p, v, 1, kernel_binner, **kwargs)


def w_cache_predict(field_of_view, lam, p, guv,
                    wstep=2000,
                    kernel_cache=None,
                    kernel_fn=w_kernel,
                    **kwargs):
    """Predict visibilities using w-kernel cache

    :param field_of_view: Field of view (directional cosines)
    :param uvmax:UV grid range (wavelenghts)
    :param p: UVWs of visibilities  (wavelengths)
    :param guv: Input uv grid to de-grid from
    :param wstep: Size of w-bins (wavelengths)
    :param kernel_cache: Kernel cache. If not passed, we fall back
       to `kernel_fn`. See `w_cache_imaging` for details.
    :param kernel_fn: Function for generating the kernels. Parameters
       `(field_of_view, w, **kwargs)`. Default `w_kernel`.
    :returns: degridded visibilities
    """

    if kernel_cache is None:
        kernel_cache = pylru.FunctionCacheManager(kernel_fn, 1)
    def kernel_binner(field_of_view, w, **kw):
        wbin = wstep * numpy.round(w / wstep)
        return kernel_cache(field_of_view, wbin, **kw)
    return w_slice_predict(field_of_view, lam, p, guv, 1, kernel_binner, **kwargs)


def do_imaging(field_of_view, lam, p, v, imgfn, **kwargs):
    """Do imaging with imaging function (imgfn)

    :param field_of_view: Field of view (directional cosines)
    :param uvmax:UV grid range (wavelenghts)
    :param p: UVWs of visibilities (wavelengths)
    :param v: Visibilities to be imaged
    :param imgfn: imaging function e.g. `simple_imaging`, `conv_imaging`,
      `w_slice_imaging` or `w_cache_imaging`. All keyword parameters
      are passed on to the imaging function.
    :returns: dirty Image, psf
    """
    # Add the conjugate points
    p = numpy.vstack([p, p * -1])
    v = numpy.hstack([v, numpy.conj(v)])
    # Determine weights
    wt = doweight(field_of_view, lam, p, numpy.ones(len(p)))
    # Make image
    cdrt = imgfn(field_of_view, lam, p, wt * v, **kwargs)
    drt = numpy.real(ifft(cdrt))
    # Make point spread function
    c = imgfn(field_of_view, lam, p, wt, **kwargs)
    psf = numpy.real(ifft(c))
    # Normalise
    pmax = psf.max()
    assert pmax > 0.0
    return drt / pmax, psf / pmax, pmax


def do_predict(field_of_view, lam, p, modelimage, predfn, **kwargs):
    """Predict visibilities for a model Image at the phase centre using the
    specified degridding function.

    :param field_of_view: Field of view (directional cosines)
    :param uvmax:UV grid range (wavelenghts)
    :param p: UVWs of visiblities (wavelengths)
    :param modelimage: model image as numpy.array (phase center at Nx/2,Ny/2)
    :param predfn: prediction function e.g. `simple_predict`,
      `w_slice_predict` or `w_cache_predict`.
    :returns: predicted visibilities
    """
    ximage = fft(modelimage.astype(complex))
    return predfn(field_of_view, lam, p, ximage, **kwargs)<|MERGE_RESOLUTION|>--- conflicted
+++ resolved
@@ -5,7 +5,7 @@
 
 - p: The uvw coordinates [*,3] (m)
 - v: The Visibility values [*] (Jy)
-- field_of_view: Width of the field of view to be synthetised, as directional
+- theta: Width of the field of view to be synthetised, as directional
   cosines (approximately radians)
 - lam: Width of the uv-plane (in wavelengths). Controls resolution of the
   images.
@@ -21,9 +21,9 @@
 
 This is implemented for reference in
 `coordinates`/`coordinates2`. Some noteworthy properties:
-- `ceil(field_of_view * lam)` gives the image size `N` in pixels
+- `ceil(theta * lam)` gives the image size `N` in pixels
 - `lam * coordinates2(N)` yields the `u,v` grid coordinate system
-- `field_of_view * coordinates2(N)` yields the `l,m` image coordinate system
+- `theta * coordinates2(N)` yields the `l,m` image coordinate system
    (radians, roughly)
 """
 
@@ -204,33 +204,19 @@
     return m+dm, l+dl
 
 
-<<<<<<< HEAD
-def w_kernel_function(N, field_of_view, w):
-=======
 def w_kernel_function(l, m, w):
->>>>>>> 0d397582
     """
     W beam, the fresnel diffraction pattern arising from non-coplanar baselines
 
     :param l: Horizontal image coordinates
     :param m: Vertical image coordinates
     :param N: Size of the grid in pixels
-<<<<<<< HEAD
-    :param field_of_view: Field of view
-=======
->>>>>>> 0d397582
     :param w: Baseline distance to the projection plane
     :returns: N x N array with the far field
     """
 
-<<<<<<< HEAD
-    m, l = coordinates2(N) * field_of_view
-    r2 = l**2 + m**2
-    assert numpy.all(r2 < 1.0), "Error in image coordinate system: theta %f, N %f,l %s, m %s" % (field_of_view, N, l, m)
-=======
     r2 = l**2 + m**2
     assert numpy.all(r2 < 1.0), "Error in image coordinate system: l %s, m %s" % (l, m)
->>>>>>> 0d397582
     ph = w * (1 - numpy.sqrt(1.0 - r2))
     cp = numpy.exp(2j * numpy.pi * ph)
     return cp
@@ -263,32 +249,24 @@
     return numpy.array(res)
 
 
-<<<<<<< HEAD
-def w_kernel(field_of_view, w, NpixFF, NpixKern, Qpx):
-=======
 def w_kernel(theta, w, NpixFF, NpixKern, Qpx, **kwargs):
->>>>>>> 0d397582
     """
     The middle s pixels of W convolution kernel. (W-KERNel-Aperture-Function)
 
-    :param field_of_view: Field of view (directional cosines)
+    :param theta: Field of view (directional cosines)
     :param w: Baseline distance to the projection plane
     :param NpixFF: Far field size. Must be at least NpixKern+1 if Qpx > 1, otherwise NpixKern.
     :param NpixKern: Size of convolution function to extract
     :param Qpx: Oversampling, pixels will be Qpx smaller in aperture
-      plane than required to minimially sample field_of_view.
+      plane than required to minimially sample theta.
 
     :returns: [Qpx,Qpx,s,s] shaped oversampled convolution kernels
     """
     assert NpixFF > NpixKern or (NpixFF == NpixKern and Qpx == 1)
-<<<<<<< HEAD
-    return kernel_oversample(w_kernel_function(NpixFF, field_of_view, w), NpixFF, Qpx, NpixKern)
-=======
 
     l,m = kernel_coordinates(NpixFF, theta, **kwargs)
     kern = w_kernel_function(l,m,w)
     return kernel_oversample(kern, NpixFF, Qpx, NpixKern)
->>>>>>> 0d397582
 
 
 def invert_kernel(a):
@@ -432,12 +410,12 @@
         return [ (p[i:i+step], v[i:i+step]) for i in ii ]
 
 
-def doweight(field_of_view, lam, p, v):
+def doweight(theta, lam, p, v):
     """Re-weight visibilities
 
     Note that as is usual, convolution kernels are not taken into account
     """
-    N = int(round(field_of_view * lam))
+    N = int(round(theta * lam))
     assert N > 1
     gw = numpy.zeros([N, N])
     x, xf, y, yf = frac_coords(gw.shape, 1, p / lam)
@@ -449,53 +427,53 @@
     return v
 
 
-def simple_imaging(field_of_view, lam, p, v):
+def simple_imaging(theta, lam, p, v):
     """Trivial function for imaging
 
     Does no convolution but simply puts the visibilities into a grid cell i.e. boxcar gridding"""
-    N = int(round(field_of_view * lam))
+    N = int(round(theta * lam))
     assert N > 1
     guv = numpy.zeros([N, N], dtype=complex)
     grid(guv, p / lam, v)
     return guv
 
 
-def simple_predict(guv, field_of_view, lam, p):
+def simple_predict(guv, theta, lam, p):
     """Trivial function for degridding
 
     Does no convolution but simply extracts the visibilities from a grid cell i.e. boxcar degridding
 
-    :param field_of_view: Field of view (directional cosines)
-    :param uvmax:Maximum uv represented in the grid
+    :param theta: Field of view (directional cosines)
+    :param lam: Maximum uv represented in the grid
     :param p: UVWs of visibilities
     :param v: Visibility values
     :param kv: gridding kernel
     :returns: p, v
     """
-    N = int(round(field_of_view * lam))
+    N = int(round(theta * lam))
     assert N > 1
     v = degrid(guv, p / lam)
     return p, v
 
 
-def conv_imaging(field_of_view, lam, p, v, kv):
+def conv_imaging(theta, lam, p, v, kv):
     """Convolve and grid with user-supplied kernels
 
-    :param field_of_view: Field of view (directional cosines))
-    :param uvmax:UV grid range
+    :param theta: Field of view (directional cosines))
+    :param lam: UV grid range
     :param p: UVWs of visibilities
     :param v: Visibility values
     :param kv: Gridding kernel
     :returns: UV grid
     """
-    N = int(round(field_of_view * lam))
+    N = int(round(theta * lam))
     assert N > 1
     guv = numpy.zeros([N, N], dtype=complex)
     convgrid(kv, guv, p / lam, v)
     return guv
 
 
-def w_slice_imaging(field_of_view, lam, p, v,
+def w_slice_imaging(theta, lam, p, v,
                     wstep=2000,
                     kernel_fn=w_kernel,
                     **kwargs):
@@ -505,27 +483,27 @@
     W-value used for kernels is mean w per slice. Uses the same size
     for all kernels irrespective of w.
 
-    :param field_of_view: Field of view (directional cosines)
-    :param uvmax:UV grid range (wavelenghts)
+    :param theta: Field of view (directional cosines)
+    :param lam: UV grid range (wavelenghts)
     :param p: UVWs of visibilities
     :param v: Visibility values
     :param wstep: Size of w-slices
     :param kernel_fn: Function for generating the kernels. Parameters
-      `(field_of_view, w, **kwargs)`. Default `w_kernel`.
+      `(theta, w, **kwargs)`. Default `w_kernel`.
     :returns: UV grid
     """
-    N = int(round(field_of_view * lam))
+    N = int(round(theta * lam))
     assert N > 1
     slices = slice_vis(wstep, *sort_vis_w(p, v))
     guv = numpy.zeros([N, N], dtype=complex)
     for ps, vs in slices:
         w = numpy.mean(ps[:, 2])
-        wg = numpy.conj(kernel_fn(field_of_view, w, **kwargs))
+        wg = numpy.conj(kernel_fn(theta, w, **kwargs))
         convgrid(wg, guv, ps / lam, vs)
     return guv
 
 
-def w_slice_predict(field_of_view, lam, p, guv,
+def w_slice_predict(theta, lam, p, guv,
                     wstep=2000,
                     kernel_fn=w_kernel,
                     **kwargs):
@@ -535,17 +513,17 @@
     W-value used for kernels is mean w per slice. Uses the same size
     for all kernels irrespective of w.
 
-    :param field_of_view: Field of view (directional cosines)
-    :param uvmax:UV grid range (wavelenghts)
+    :param theta: Field of view (directional cosines)
+    :param lam: UV grid range (wavelenghts)
     :param p: UVWs of visiblities
     :param guv: Input uv grid to de-grid from
     :param wstep: Size of w-slices
     :param kernel_fn: Function for generating the kernels. Parameters
-      `(field_of_view, w, **kwargs)`. Default `w_kernel`.
+      `(theta, w, **kwargs)`. Default `w_kernel`.
     :returns: Visibilities, same order as p
     """
     # Calculate number of pixels in the Image
-    N = int(round(field_of_view * lam))
+    N = int(round(theta * lam))
     assert N > 1
     # Sort the u,v,w coordinates. We cheat a little and also pass
     # visibility indices so we can easily undo the sort later.
@@ -554,7 +532,7 @@
     v = numpy.ndarray(nv, dtype=complex)
     for ps, ixs in slices:
         w = numpy.mean(ps[:, 2])
-        wg = kernel_fn(field_of_view, w, **kwargs)
+        wg = kernel_fn(theta, w, **kwargs)
         v[ixs] = convdegrid(wg, guv, ps / lam)
     return v
 
@@ -572,14 +550,14 @@
     :returns: Wrapped kernel function
     """
 
-    def fn(field_of_view, w, **kw):
+    def fn(theta, w, **kw):
         if w < 0:
-            return numpy.conj(kernel_fn(field_of_view, -w, **kw))
-        return kernel_fn(field_of_view, w, **kw)
+            return numpy.conj(kernel_fn(theta, -w, **kw))
+        return kernel_fn(theta, w, **kw)
     return fn
 
 
-def w_cache_imaging(field_of_view, lam, p, v,
+def w_cache_imaging(theta, lam, p, v,
                     wstep=2000,
                     kernel_cache=None,
                     kernel_fn=w_kernel,
@@ -593,15 +571,15 @@
     If applicable, consider wrapping in `w_conj_kernel_fn` to improve
     effectiveness further.
 
-    :param field_of_view: Field of view (directional cosines)
-    :param uvmax:UV grid range (wavelenghts)
+    :param theta: Field of view (directional cosines)
+    :param lam: UV grid range (wavelenghts)
     :param p: UVWs of visibilities (wavelengths)
     :param v: Visibilites to be imaged
     :param wstep: Size of w-bins (wavelengths)
     :param kernel_cache: Kernel cache. If not passed, we fall back
        to `kernel_fn`.
     :param kernel_fn: Function for generating the kernels. Parameters
-       `(field_of_view, w, **kwargs)`. Default `w_kernel`.
+       `(theta, w, **kwargs)`. Default `w_kernel`.
     :returns: UV grid
 
     """
@@ -611,44 +589,44 @@
     if kernel_cache is None:
         kernel_cache = pylru.FunctionCacheManager(kernel_fn, 1)
     # Bin w values, then run slice imager with slice size of 1
-    def kernel_binner(field_of_view, w, **kw):
+    def kernel_binner(theta, w, **kw):
         wbin = wstep * numpy.round(w / wstep)
-        return kernel_cache(field_of_view, wbin, **kw)
-    return w_slice_imaging(field_of_view, lam, p, v, 1, kernel_binner, **kwargs)
-
-
-def w_cache_predict(field_of_view, lam, p, guv,
+        return kernel_cache(theta, wbin, **kw)
+    return w_slice_imaging(theta, lam, p, v, 1, kernel_binner, **kwargs)
+
+
+def w_cache_predict(theta, lam, p, guv,
                     wstep=2000,
                     kernel_cache=None,
                     kernel_fn=w_kernel,
                     **kwargs):
     """Predict visibilities using w-kernel cache
 
-    :param field_of_view: Field of view (directional cosines)
-    :param uvmax:UV grid range (wavelenghts)
+    :param theta: Field of view (directional cosines)
+    :param lam: UV grid range (wavelenghts)
     :param p: UVWs of visibilities  (wavelengths)
     :param guv: Input uv grid to de-grid from
     :param wstep: Size of w-bins (wavelengths)
     :param kernel_cache: Kernel cache. If not passed, we fall back
        to `kernel_fn`. See `w_cache_imaging` for details.
     :param kernel_fn: Function for generating the kernels. Parameters
-       `(field_of_view, w, **kwargs)`. Default `w_kernel`.
+       `(theta, w, **kwargs)`. Default `w_kernel`.
     :returns: degridded visibilities
     """
 
     if kernel_cache is None:
         kernel_cache = pylru.FunctionCacheManager(kernel_fn, 1)
-    def kernel_binner(field_of_view, w, **kw):
+    def kernel_binner(theta, w, **kw):
         wbin = wstep * numpy.round(w / wstep)
-        return kernel_cache(field_of_view, wbin, **kw)
-    return w_slice_predict(field_of_view, lam, p, guv, 1, kernel_binner, **kwargs)
-
-
-def do_imaging(field_of_view, lam, p, v, imgfn, **kwargs):
+        return kernel_cache(theta, wbin, **kw)
+    return w_slice_predict(theta, lam, p, guv, 1, kernel_binner, **kwargs)
+
+
+def do_imaging(theta, lam, p, v, imgfn, **kwargs):
     """Do imaging with imaging function (imgfn)
 
-    :param field_of_view: Field of view (directional cosines)
-    :param uvmax:UV grid range (wavelenghts)
+    :param theta: Field of view (directional cosines)
+    :param lam: UV grid range (wavelenghts)
     :param p: UVWs of visibilities (wavelengths)
     :param v: Visibilities to be imaged
     :param imgfn: imaging function e.g. `simple_imaging`, `conv_imaging`,
@@ -660,12 +638,12 @@
     p = numpy.vstack([p, p * -1])
     v = numpy.hstack([v, numpy.conj(v)])
     # Determine weights
-    wt = doweight(field_of_view, lam, p, numpy.ones(len(p)))
+    wt = doweight(theta, lam, p, numpy.ones(len(p)))
     # Make image
-    cdrt = imgfn(field_of_view, lam, p, wt * v, **kwargs)
+    cdrt = imgfn(theta, lam, p, wt * v, **kwargs)
     drt = numpy.real(ifft(cdrt))
     # Make point spread function
-    c = imgfn(field_of_view, lam, p, wt, **kwargs)
+    c = imgfn(theta, lam, p, wt, **kwargs)
     psf = numpy.real(ifft(c))
     # Normalise
     pmax = psf.max()
@@ -673,12 +651,12 @@
     return drt / pmax, psf / pmax, pmax
 
 
-def do_predict(field_of_view, lam, p, modelimage, predfn, **kwargs):
+def do_predict(theta, lam, p, modelimage, predfn, **kwargs):
     """Predict visibilities for a model Image at the phase centre using the
     specified degridding function.
 
-    :param field_of_view: Field of view (directional cosines)
-    :param uvmax:UV grid range (wavelenghts)
+    :param theta: Field of view (directional cosines)
+    :param lam: UV grid range (wavelenghts)
     :param p: UVWs of visiblities (wavelengths)
     :param modelimage: model image as numpy.array (phase center at Nx/2,Ny/2)
     :param predfn: prediction function e.g. `simple_predict`,
@@ -686,4 +664,4 @@
     :returns: predicted visibilities
     """
     ximage = fft(modelimage.astype(complex))
-    return predfn(field_of_view, lam, p, ximage, **kwargs)+    return predfn(theta, lam, p, ximage, **kwargs)