""" Unit tests for geometry

This now uses the CASA measures classes via python-casacore. The interface is not as straightforward
as astropy.

    https://casa.nrao.edu/docs/CasaRef/measures.measure.html


"""

__all__ = ['calculate_transit_time', 'calculate_hourangles', 'calculate_parallactic_angles',
           'calculate_azel', 'utc_to_ms_epoch']

import logging

import numpy

from astropy.time import Time
from astropy.coordinates import SkyCoord, EarthLocation, Angle

log = logging.getLogger('logger')


def angle_to_quanta(angle):
    return {"value": angle.rad, "unit": "rad"}


def calculate_parallactic_angles(location, utc_time, direction):
    """ Return hour angles for location, utc_time, and direction

    :param utc_time: Time(Iterable)
    :param location: EarthLocation
    :param direction: SkyCoord source
    :return: Angle
    """
    
    assert isinstance(location, EarthLocation)
    assert isinstance(utc_time, Time)
    assert isinstance(direction, SkyCoord)
    
    from casacore.measures import measures
    dm = measures()
    from casacore import quanta

    casa_location = dm.position('itrf', str(location.x), str(location.y), str(location.z))
    dm.doframe(casa_location)
    casa_direction = dm.direction('j2000', angle_to_quanta(direction.ra), angle_to_quanta(direction.dec))
    pas = list()
    unit = "rad"
    zenith = dm.direction('AZEL','0deg','90deg')

    for utc in utc_time:
        casa_utc_time = dm.epoch('utc', str(utc.mjd) + 'd')
        dm.doframe(casa_utc_time)
        casa_posangle = dm.posangle(casa_direction, zenith).canonical()
        pas.append(casa_posangle._get_value()[0])
        assert unit == casa_posangle.get_unit(), casa_posangle.get_unit()

    return Angle(pas, unit=unit)
    
    # from astroplan import Observer
    # site = Observer(location=location)
    # return site.target_hour_angle(utc_time, direction).wrap_at('180d')


def calculate_hourangles(location, utc_time, direction):
    """ Return hour angles for location, utc_time, and direction

    :param utc_time: Time(Iterable)
    :param location: EarthLocation
    :param direction: SkyCoord source
    :return: Angle
    """
    
    assert isinstance(location, EarthLocation)
    assert isinstance(utc_time, Time)
    assert isinstance(direction, SkyCoord)
    
    from casacore.measures import measures
    dm = measures()
    casa_location = dm.position('itrf', str(location.x), str(location.y), str(location.z))
    dm.doframe(casa_location)
    casa_direction = dm.direction('j2000', angle_to_quanta(direction.ra), angle_to_quanta(direction.dec))
    has = list()
    unit = "rad"
    for utc in utc_time:
        casa_utc_time = dm.epoch('utc', str(utc.mjd) + 'd')
        dm.doframe(casa_utc_time)
        casa_hadec = dm.measure(casa_direction, 'hadec')
        has.append(casa_hadec['m0']['value'])
        assert unit == casa_hadec['m0']['unit']
    return Angle(has, unit=unit)
    
    # from astroplan import Observer
    # site = Observer(location=location)
    # return site.target_hour_angle(utc_time, direction).wrap_at('180d')


def calculate_transit_time(location, utc_time, direction, fraction_day=1e-7):
    """ Find the UTC time of the nearest transit

    :param fraction_day: Step in this fraction of day to find transit
    :param utc_time: Time(Iterable)
    :param location: EarthLocation
    :param direction: SkyCoord source
    :return: astropy Time
    """
    import scipy.optimize._minimize
    assert isinstance(location, EarthLocation)
    assert isinstance(utc_time, Time)
    assert isinstance(direction, SkyCoord)
<<<<<<< HEAD
    
=======

>>>>>>> 3b1300b3
    def transit(utc):
        return -1 * calculate_azel(location, Time(utc, format='mjd', scale='utc'), direction)[1].value
    
    solution = scipy.optimize.minimize(transit,
                                       x0=numpy.array([utc_time.mjd + 0.5]),
<<<<<<< HEAD
                                       bounds=[(utc_time.mjd, utc_time.mjd + 1.0)],
=======
                                       bounds=[(utc_time.mjd, utc_time.mjd+1.0)],
>>>>>>> 3b1300b3
                                       tol=fraction_day)
    time_transit = solution['x']
    if not solution['success']:
        log.warning("Failed to find transit time to specified accuracy")
    if solution['fun'] > 0.0:
        log.warning("Source is always below horizon")
    return Time(time_transit[0], format='mjd', scale='utc')
    
    # from astroplan import Observer
    # site = Observer(location)
    # return site.target_meridian_transit_time(utc_time, direction, which="next", n_grid_points=100)


def calculate_azel(location, utc_time, direction):
    """ Return az el for a location, utc_time, and direction

    :param utc_time: Time(Iterable)
    :param location: EarthLocation
    :param direction: SkyCoord source
    :return: astropy Angle, Angle
    """
    assert isinstance(location, EarthLocation)
    assert isinstance(utc_time, Time)
    assert isinstance(direction, SkyCoord)

    # Use the casa measures
    from casacore.measures import measures
    dm = measures()
    casa_location = dm.position('itrf', str(location.x), str(location.y), str(location.z))
    dm.doframe(casa_location)
    casa_direction = dm.direction('j2000', angle_to_quanta(direction.ra), angle_to_quanta(direction.dec))
    azs = list()
    els = list()
    unit0 = 'rad'
    unit1 = 'rad'
    for utc in utc_time:
        casa_utc_time = dm.epoch('utc', str(utc.mjd) + 'd')
        dm.doframe(casa_utc_time)
        casa_azel = dm.measure(casa_direction, 'azel')
        assert unit0 == casa_azel['m0']['unit']
        assert unit1 == casa_azel['m1']['unit']
        azs.append(casa_azel['m0']['value'])
        els.append(casa_azel['m1']['value'])
    return Angle(azs, unit=unit0), Angle(els, unit=unit1)

    # from astroplan import Observer
    # site = Observer(location=location)
    # altaz = site.altaz(utc_time, direction)
    # return altaz.az.wrap_at('180d'), altaz.alt


def utc_to_ms_epoch(ts):
    """ Convert an timestamp to seconds (epoch values)
        epoch suitable for using in a Measurement Set

    :param ts:  A timestamp object.
    :result: The epoch time ``t`` in seconds suitable for fields in measurement sets.
    """
    # Use the casa measures
    from casacore.measures import measures
    dm = measures()
    epoch = dm.epoch(rf='utc', v0=ts.iso)
    epoch_d = epoch['m0']['value']
    epoch_s = epoch_d * 24 * 60 * 60.0
    return epoch_s<|MERGE_RESOLUTION|>--- conflicted
+++ resolved
@@ -109,21 +109,13 @@
     assert isinstance(location, EarthLocation)
     assert isinstance(utc_time, Time)
     assert isinstance(direction, SkyCoord)
-<<<<<<< HEAD
     
-=======
-
->>>>>>> 3b1300b3
     def transit(utc):
         return -1 * calculate_azel(location, Time(utc, format='mjd', scale='utc'), direction)[1].value
     
     solution = scipy.optimize.minimize(transit,
                                        x0=numpy.array([utc_time.mjd + 0.5]),
-<<<<<<< HEAD
                                        bounds=[(utc_time.mjd, utc_time.mjd + 1.0)],
-=======
-                                       bounds=[(utc_time.mjd, utc_time.mjd+1.0)],
->>>>>>> 3b1300b3
                                        tol=fraction_day)
     time_transit = solution['x']
     if not solution['success']:
