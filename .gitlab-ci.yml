--- conflicted
+++ resolved
@@ -131,11 +131,6 @@
   when: always
   script:
     - mkdir -p build/reports
-<<<<<<< HEAD
-    - mv coverage.xml ./build/reports/code-coverage.xml
-    - mv linting.xml ./build/reports/linting.xml
-    - mv unit-tests.xml ./build/reports/unit-tests.xml
-=======
     - test -a coverage.xml && mv coverage.xml ./build/reports/code-coverage.xml
     - test -a linting.xml && mv linting.xml ./build/reports/linting.xml
     - test -a unit-tests.xml && mv unit-tests.xml ./build/reports/unit-tests.xml
@@ -151,7 +146,6 @@
     - apt-get install -y curl --no-install-recommends
     - curl -s https://gitlab.com/ska-telescope/ci-metrics-utilities/raw/master/scripts/ci-badges-func.sh | sh
     # Gitlab CI badges creation: END
->>>>>>> 62218d26
   artifacts:
     paths:
       - ./build
