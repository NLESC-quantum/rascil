--- conflicted
+++ resolved
@@ -41,26 +41,6 @@
 # Py_Initialize() and they do define main() ), we are just cheating to
 # re-use the setuptools build support.
 
-<<<<<<< HEAD
-packages = ['rascil']
-packages_data = [i for p in packages for i in
-                glob.glob(p + '/*/') + glob.glob(p + '/*/*/') + glob.glob(p + '/*/*/*/') + glob.glob(p + '/*/*/*/*/') + glob.glob(p + '/*/*/*/*/')]
-print(packages_data)
-setup(name='rascil',
-      version='0.1.7b0',
-      python_requires='>=3.6',
-      description='Radio Astronomy Simulation, Calibration, and Imaging Library',
-      long_description=open('README.md').read(),
-      author='Tim Cornwell, Peter Wortmann, Bojan Nikolic, Feng Wang, Vlad Stolyarov, Mark Ashdown, Danielle Fenech',
-      author_email='realtimcornwell@gmail.com',
-      url='https://gitlab.com/ska-telescope/rascil',
-      license='Apache License Version 2.0',
-      install_requires=['aotools', 'astropy', 'bokeh', 'dask', 'distributed', 'h5py', 'jupyter', 'jupyter_contrib_nbextensions', 'matplotlib', 'numba', 'numpy', 'paramiko', 'photutils', 'python-casacore', 'graphviz', 'reproject', 'scikit-image', 'scipy', 'seqfile', 'ConfigParser', 'tabulate'],
-      packages=(packages + packages_data),
-      test_suite="tests",
-      tests_require=['pytest']
-      )
-=======
 packages = ["rascil"]
 packages_data = [
     i
@@ -97,5 +77,4 @@
     scripts=["bin/get_rascil_data"],
     test_suite="tests",
     tests_require=["pytest"],
-)
->>>>>>> 00e13d35
+)