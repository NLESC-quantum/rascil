"""
Stand-alone application for finding sources with PyBDSF
"""

import argparse
import datetime
import logging
import os
import sys

import matplotlib

matplotlib.use("Agg")

import numpy as np
import pandas as pd
import bdsf
import astropy.units as u
from astropy.coordinates import SkyCoord

from rascil.data_models import (
    PolarisationFrame,
    import_skycomponent_from_hdf5,
    export_skycomponent_to_hdf5,
)
from rascil.processing_components.skycomponent.operations import (
    create_skycomponent,
    find_skycomponent_matches,
    apply_beam_to_skycomponent,
)
from rascil.processing_components.image.operations import (
    import_image_from_fits,
    export_image_to_fits,
    create_image_from_array,
)
from rascil.processing_components.imaging.primary_beams import create_pb
from rascil.processing_components.skycomponent.plot_skycomponent import (
    plot_skycomponents_positions,
    plot_skycomponents_position_distance,
    plot_skycomponents_flux,
    plot_skycomponents_flux_ratio,
    plot_skycomponents_flux_histogram,
    plot_skycomponents_position_quiver,
    plot_gaussian_beam_position,
    plot_multifreq_spectral_index,
)

from rascil.apps.imaging_qa.generate_results_index import create_index
from rascil.apps.imaging_qa.imaging_qa_diagnostics import (
    imaging_qa_diagnostics,
)


class FileFormatError(Exception):
    pass


log = logging.getLogger("rascil-logger")
log.setLevel(logging.INFO)
log.addHandler(logging.StreamHandler(sys.stdout))


def cli_parser():
    """Get a command line parser and populate it with arguments

    :param parser: argparse
    :return: CLI parser argparse
    """
    parser = argparse.ArgumentParser(
        description="RASCIL continuum imaging checker", fromfile_prefix_chars="@"
    )
    parser.add_argument(
        "--ingest_fitsname_restored",
        type=str,
        default=None,
        help="FITS file of the restored image to be read",
    )
    parser.add_argument(
        "--ingest_fitsname_residual",
        type=str,
        default=None,
        help="FITS file of the residual image to be read",
    )
    parser.add_argument(
        "--ingest_fitsname_sensitivity",
        type=str,
        default=None,
        help="FITS file of the sensitivity image to be read",
    )
    parser.add_argument(
        "--finder_beam_maj",
        type=float,
        default=1.0,
        help="Major axis of the restoring beam (degrees) (usually not needed, passed in restored image)",
    )
    parser.add_argument(
        "--finder_beam_min",
        type=float,
        default=1.0,
        help="Minor axis of the restoring beam (degrees) (usually not needed, passed in restored image)",
    )
    parser.add_argument(
        "--finder_beam_pos_angle",
        type=float,
        default=0.0,
        help="Positioning angle of the restoring beam (degrees) (usually not needed, passed in restored image)",
    )
    parser.add_argument(
        "--finder_thresh_isl",
        type=float,
        default=5.0,
        help="Threshold to determine the size of the islands used in BDSF (Blob Detector and Source Finder)",
    )
    parser.add_argument(
        "--finder_thresh_pix",
        type=float,
        default=10.0,
        help="Threshold to detect source (peak value) used in BDSF",
    )
    parser.add_argument(
        "--finder_multichan_option",
        type=str,
        default="single",
        help="For multi-channel images, what mode to perform source detection on (single or average)",
    )
    parser.add_argument(
        "--apply_primary",
        type=str,
        default="False",
        help="Whether to divide by primary beam after BDSF to correct source flux",
    )
    parser.add_argument(
        "--telescope_model",
        type=str,
        default="MID",
        help="The telescope to generate primary beam correction",
    )
    parser.add_argument(
        "--check_source",
        type=str,
        default="False",
        help="Option to check with original input source catalogue",
    )
    parser.add_argument(
        "--plot_source",
        type=str,
        default="False",
        help="Option to plot position and flux errors for source catalogue",
    )
    parser.add_argument(
        "--input_source_filename",
        type=str,
        default=None,
        help="If use external source file, the file name of source file",
    )
    parser.add_argument(
        "--match_sep",
        type=float,
        default=1.0e-5,
        help="Maximum separation in radians for the source matching",
    )
    parser.add_argument(
        "--flux_limit",
        type=float,
        default=1.0e-3,
        help="Minimum flux where comparison plots are generated",
    )
    parser.add_argument(
        "--quiet_bdsf",
        type=str,
        default="False",
        help="If True, suppress bdsf.process_image() text output to screen. "
        "Output is still sent to the log file.",
    )
    parser.add_argument(
        "--source_file", type=str, default=None, help="Name of output source file"
    )
    parser.add_argument(
        "--rascil_source_file",
        type=str,
        default=None,
        help="Name of output RASCIL components hdf file",
    )
    parser.add_argument(
        "--logfile", type=str, default=None, help="Name of output log file"
    )
    parser.add_argument(
        "--savefits_rmsim",
        type=str,
        default="False",
        help="This parameter is a Boolean (default is False). If True, save background rms image as a FITS file.",
    )
    parser.add_argument(
        "--restart",
        type=str,
        default="False",
        help="If true, surpass BDSF when the output already exists. The checker will start from reading the BDSF csv file",
    )

    return parser


def analyze_image(args):
    """
    Main analysis routine.

    :param args: argparse with appropriate arguments

    :return:    A list of sources and their matches to original sources

    """

    if args.ingest_fitsname_restored is None:
        raise FileNotFoundError("Input restored FITS file name must be specified")

    if args.logfile is None:
        logfile = args.ingest_fitsname_restored.replace(".fits", ".log")
    else:
        logfile = args.logfile

    if args.source_file is None:
        source_file = args.ingest_fitsname_restored.replace(".fits", ".pybdsm.srl.csv")
    else:
        source_file = args.source_file

    def init_logging():
        logging.basicConfig(
            filename=logfile,
            filemode="a",
            format="%(asctime)s.%(msecs)d %(name)s %(levelname)s %(message)s",
            datefmt="%d/%m/%Y %I:%M:%S %p",
            level=logging.INFO,
        )

    init_logging()

    log.info("\nRASCIL Continuum Imaging Checker\n")

    starttime = datetime.datetime.now()
    log.info("Started : {}".format(starttime))
    log.info("Writing log to {}".format(logfile))

    input_image_restored = args.ingest_fitsname_restored

    im = import_image_from_fits(args.ingest_fitsname_restored)

    nchan = im["pixels"].shape[0]
    if nchan == 1:
        log.info("This is a single channel image.")
        freq = np.array([im.frequency.data[0]])

    elif nchan > 1:
        log.info("This is a multiple channel image.")
        freq = np.array(im.frequency.data)

    log.info("Frequencies of image:{} ".format(freq))

    input_image_residual = args.ingest_fitsname_residual
    input_image_sensitivity = args.ingest_fitsname_sensitivity
    quiet_bdsf = False if args.quiet_bdsf == "False" else True
    restart = args.restart
    saverms = args.savefits_rmsim
    multichan_option = args.finder_multichan_option

    # If read restoring beam from header
    try:
        beam_maj = im.attrs["clean_beam"]["bmaj"]
        beam_min = im.attrs["clean_beam"]["bmin"]
        beam_pos_angle = im.attrs["clean_beam"]["bpa"]

    except TypeError:

        beam_maj = args.finder_beam_maj
        beam_min = args.finder_beam_min
        beam_pos_angle = args.finder_beam_pos_angle

    beam_info = (beam_maj, beam_min, beam_pos_angle)

    thresh_isl = args.finder_thresh_isl
    thresh_pix = args.finder_thresh_pix

    log.info("Use restoring beam: {}".format(beam_info))
    log.info("Use threshold: {}, {}".format(thresh_isl, thresh_pix))

    if restart == "False":
        imaging_qa_bdsf(
            input_image_restored,
            input_image_residual,
            beam_info,
            source_file,
            thresh_isl,
            thresh_pix,
            nchan,
            multichan_option,
            quiet_bdsf=quiet_bdsf,
            saverms=saverms,
        )
    else:
        log.info("Restart option is on. Will directly read from the source file.")

    # check if there are sources found
    log.info("Output csv source file:{}".format(source_file))
    if os.path.exists(source_file) is False:
        log.error("Error: No source found. Please refine beam parameters.")
        return None, None

    if args.rascil_source_file is None:
        rascil_source_file = args.ingest_fitsname_restored.replace(
            ".fits", ".pybdsm.srl.hdf"
        )
    else:
        rascil_source_file = args.rascil_source_file

<<<<<<< HEAD
=======
    if args.ingest_fitsname_moment is not None:

        # Used for RASCIL images
        input_image_moment = args.ingest_fitsname_moment + "_taylor[1-9].fits"

    else:

        # Used for YANDA image format
        input_image_moment = args.ingest_fitsname_restored.replace(".0.", ".[1-9].")

    moment_images = glob.glob(input_image_moment)
    log.info("Number of frequency moments image found: {}".format(len(moment_images)))

>>>>>>> 5e9dac2a
    log.info("Putting sources into skycomponents format.")
    out = create_source_to_skycomponent(source_file, rascil_source_file, freq)

    if args.check_source == "True":

        if ".h5" in args.input_source_filename or ".hdf" in args.input_source_filename:
            orig = import_skycomponent_from_hdf5(args.input_source_filename)

        elif ".txt" in args.input_source_filename:
            orig = read_skycomponent_from_txt(args.input_source_filename, freq)
        else:
            raise FileFormatError("Input file must be of format: hdf5 or txt.")

        # Compensate for primary beam correction
        if args.apply_primary == "True":
            telescope = args.telescope_model
            orig = correct_primary_beam(
                input_image_restored, input_image_sensitivity, orig, telescope=telescope
            )

        results = check_source(orig, out, args.match_sep)

        if args.plot_source == "True":

            if len(results) == 0:
                log.info("No matches are found. Skipping plotting routines.")
            else:
                plot_file = args.ingest_fitsname_restored.replace(".fits", "")
                if args.use_frequency_moment == "True" and len(moment_images) != 0:
                    csv_name = moment_images[0].replace(".fits", "_corrected.csv")
                else:
                    csv_name = None
                log.info("Plotting errors: {}".format(plot_file))
                plot_errors(
                    orig,
                    out,
                    input_image_restored,
                    args.match_sep,
                    sources_in_file=args.input_source_filename,
                    sources_out_file=csv_name,
                    flux_limit=args.flux_limit,
                    plot_file=plot_file,
                )

    else:
        results = None

    files_directory = os.path.dirname(args.ingest_fitsname_restored)
    if not files_directory:
        files_directory = os.getcwd()

    create_index(files_directory)

    log.info("Started  : {}".format(starttime))
    log.info("Finished : {}".format(datetime.datetime.now()))

    return out, results


def imaging_qa_bdsf(
    input_image_restored,
    input_image_residual,
    beam_info,
    source_file,
    thresh_isl,
    thresh_pix,
    nchan,
    multichan_option,
    quiet_bdsf=False,
    saverms=False,
):
    """
    PyBDSF-based source finder

    :param input_image
    :param input_image_residual
    :param beam_info : Size of restoring beam as (bmaj, bmin, pos_angle)
    :param source_file : Output file name of the source list
    :param thresh_isl : Island threshold
    :param thresh_pix: Peak threshold
    :param nchan: Number of channels
    :param multichan_option: Mode to perform BDSF on multi-channel images
    :param quiet_bdsf: if True, suppress text output of bdsf logs to screen.
                       Output is still sent to the log file
    :param saverms: if True, save background rms image as a FITS file
    : return None
    """

    # Process image.
    log.info("Analysing the restored image")

    refchan = nchan // 2
    log.info(
        "Found spectral cube with {} channel(s), using channel {} for source finding. The multi-channel BDSF mode is {}. ".format(
            nchan, refchan, multichan_option
        )
    )

    if nchan == 1:  # single frequency
        img_rest = bdsf.process_image(
            input_image_restored,
            beam=beam_info,
            thresh_isl=thresh_isl,
            thresh_pix=thresh_pix,
            quiet=quiet_bdsf,
        )
    else:

        img_rest = bdsf.process_image(
            input_image_restored,
            beam=beam_info,
            thresh_isl=thresh_isl,
            thresh_pix=thresh_pix,
            multichan_opts=True,
            collapse_mode=multichan_option,
            collapse_ch0=refchan,  # this only applies to single channel mode
            specind_maxchan=1,
            quiet=quiet_bdsf,
            spectralindex_do=True,
            specind_snr=5.0,
        )

    # Write the source catalog and the residual image.
    img_rest.write_catalog(
        outfile=source_file, format="csv", catalog_type="srl", clobber=True
    )
    img_rest.export_image(img_type="gaus_resid", clobber=True)

    log.info("Running diagnostics for the restored image")
    imaging_qa_diagnostics(img_rest, input_image_restored, "restored")

    if input_image_residual is not None:
        log.info("Analysing the residual image")

        if nchan == 1:  # single frequency
            img_resid = bdsf.process_image(
                input_image_residual,
                beam=beam_info,
                thresh_isl=thresh_isl,
                thresh_pix=thresh_pix,
                quiet=quiet_bdsf,
            )
        else:
            img_resid = bdsf.process_image(
                input_image_residual,
                beam=beam_info,
                thresh_isl=thresh_isl,
                thresh_pix=thresh_pix,
                multichan_opts=True,
                collapse_mode=multichan_option,
                collapse_ch0=refchan,
                quiet=quiet_bdsf,
                spectralindex_do=True,
            )

        save_rms_file = input_image_residual.replace(".fits", "_residual_rms")

        if saverms:
            residual_im = import_image_from_fits(input_image_residual)

            resid_im_array = np.reshape(
                img_resid.rms_arr,
                (1, 1, img_resid.rms_arr.shape[1], img_resid.rms_arr.shape[0]),
            )
            rms_image = create_image_from_array(
                resid_im_array,
                residual_im.image_acc.wcs,
                residual_im.image_acc.polarisation_frame,
            )
            export_image_to_fits(rms_image, save_rms_file + ".fits")

        log.info("Running diagnostics for the residual image")
        imaging_qa_diagnostics(img_resid, input_image_residual, "residual")

    return


def create_source_to_skycomponent(source_file, rascil_source_file, freq):
    """
    Put the sources into RASCIL-readable skycomponents

    :param source_file: Output file name of the source list
    :param rascil_source_file: Output file name of the RASCIL skycomponents hdf file
    :param freq: List of frequencies in float
                 (if single frequency, pass it in a length one array)
    :return comp: List of skycomponents
    """

    data = pd.read_csv(source_file, sep=r"\s*,\s*", skiprows=5, engine="python")
    comp = []

    # TODO: Change this to multiple polarizaions
    nchan = len(freq)
    npol = 1
    centre = nchan // 2

    for i, row in data.iterrows():

        direc = SkyCoord(
            ra=row["RA"] * u.deg, dec=row["DEC"] * u.deg, frame="icrs", equinox="J2000"
        )
        f0 = row["Total_flux"]
        if f0 > 0:  # filter out ghost sources
            try:
                spec_indx = row["Spec_Indx"]
                fluxes = [f0 * (f / freq[centre]) ** spec_indx for f in freq]
                flux_array = np.reshape(np.array(fluxes), (nchan, npol))

            except KeyError:
                # No spectral index information
                flux_array = np.array([[f0]])

            comp.append(
                create_skycomponent(
                    direction=direc,
                    flux=flux_array,
                    frequency=freq,
                    polarisation_frame=PolarisationFrame("stokesI"),
                )
            )

    export_skycomponent_to_hdf5(comp, rascil_source_file)

    return comp


<<<<<<< HEAD
=======
def calculate_spec_index_from_moment(comp_list, moment_images):
    """
    Calculate spectral index using frequency moment images.

    :param comp_list: Source list in skycomponents format
    :param moment_images: Frequency moment images in FITS format

    :return newcomp: New lists of skycomponents with updated spectral index.

    """

    if len(moment_images) == 0:
        log.info("No moment images found, no csv file written.")
        return comp_list

    else:
        moment_data = import_image_from_fits(moment_images[0])

        # This applies to multiple Taylor images (not tested now)
        if len(moment_images) > 1:
            for moment_image in moment_images:
                moment_data_now = import_image_from_fits(moment_image)
                moment_data = add_image(moment_data, moment_data_now)

        image_frequency = moment_data.frequency.data
        ras = [comp.direction.ra.degree for comp in comp_list]
        decs = [comp.direction.dec.degree for comp in comp_list]
        skycoords = SkyCoord(ras * u.deg, decs * u.deg, frame="icrs")
        pixlocs = skycoord_to_pixel(
            skycoords, moment_data.image_acc.wcs, origin=0, mode="wcs"
        )

        # TODO: Needs update for multiple polarizations
        nchan = len(comp_list[0].frequency.data)
        npol = 1
        freqs = [comp.frequency.data[nchan // 2] for comp in comp_list]
        central_fluxes = [comp.flux[nchan // 2][0] for comp in comp_list]

        spec_indx = np.zeros(len(comp_list))
        for icomp, comp in enumerate(comp_list):

            pixloc = (round(pixlocs[0][icomp]), round(pixlocs[1][icomp]))

            if (
                nchan == len(image_frequency)
                and np.max(np.abs(comp.frequency.data - image_frequency)) < 1e-7
            ):
                flux = moment_data["pixels"].data[nchan // 2, 0, pixloc[1], pixloc[0]]
                log.debug(
                    "Taylor flux:{} for skycomponent {}, {}, compared to original flux {}".format(
                        flux, ras[icomp], decs[icomp], comp.flux[nchan // 2][0]
                    )
                )
                if comp.flux.all() > 0.0:
                    spec_indx[icomp] = flux / comp.flux[nchan // 2][0]
            else:
                spec_indx[icomp] = 0.0

            log.debug("Spectral index calculated is {}".format(spec_indx[icomp]))
            fluxes = [
                comp.flux[i][0]
                * (f / comp.frequency.data[nchan // 2]) ** spec_indx[icomp]
                for i, f in enumerate(comp.frequency.data)
            ]
            flux_array = np.reshape(np.array(fluxes), (nchan, npol))
            comp.flux = flux_array

        # Write to new csv file
        ds = pd.DataFrame(
            {
                "RA (deg)": ras,
                "Dec (deg)": decs,
                "Central freq (Hz)": freqs,
                "Central flux (Jy)": central_fluxes,
                "Spectral index": spec_indx,
            }
        )
        csv_name = moment_images[0].replace(".fits", "_corrected.csv")
        log.info("Writing source data to {}".format(csv_name))

        ds.to_csv(csv_name, index=True)

        return comp_list


>>>>>>> 5e9dac2a
def correct_primary_beam(input_image, sensitivity_image, comp, telescope="MID"):
    """
    Add optional primary beam correction for fluxes.

    :param input_image: Input image in FITS format
    :param sensitivity_image: Input sensitivity image in FITS format
    :param comp: Source list in skycomponents format
    :param telescope: Telescope model to use, i.e. MID or LOW

    :return pbcomp: Corrected lists of skycomponents.

    """

    if sensitivity_image is not None:
        beam = import_image_from_fits(sensitivity_image)
    elif input_image is not None:
        # Use internally provided telescope primary beam
        image = import_image_from_fits(input_image)
        beam = create_pb(
            image,
            telescope=telescope,
            pointingcentre=image.image_acc.phasecentre,
            use_local=False,
        )
    else:
        log.warning(
            "Please provide either the sensitivity image or the restored image."
        )
        return comp

    nchan, npol, ny, nx = beam["pixels"].data.shape
    log.info("The primary beam has {} channels, {} polarizaion.".format(nchan, npol))

    pbcomp = apply_beam_to_skycomponent(comp, beam, inverse=True)

    log.debug("Flux comparison after primary beam correction:")
    for i, c in enumerate(comp):
        log.debug(
            "Original {}, corrected {} \n".format(
                c.flux[nchan // 2][0], pbcomp[i].flux[nchan // 2][0]
            )
        )

    return pbcomp


def check_source(orig, comp, match_sep):
    """
    Check the difference between output sources and input.

    :param orig: Input source list in skycomponent format
    :param comp: Output source list in skycomponent format
    :param match_sep: The criteria for maximum separation

    :return matches: List of matched skycomponents

    """

    log.info("{} sources in and {} sources out".format(len(orig), len(comp)))

    matches = find_skycomponent_matches(comp, orig, tol=match_sep)

    log.debug("Here is the complete list of matches.")

    for match in matches:
        m_comp = comp[match[0]]
        m_orig = orig[match[1]]
        log.info(f"Original: {m_orig} Match {m_comp}")

    return matches


def read_skycomponent_from_txt(filename, freq):
    """
    Read source input from a txt file and make them into skycomponents

    :param filename: Name of input file
    :param freq: List of frequencies in float
    :return comp: List of skycomponents
    """

    data = np.loadtxt(filename, delimiter=",", unpack=True)
    comp = []

    ra = data[0]
    dec = data[1]
    flux = data[2]
    ref_freq = data[6]
    spec_indx = data[7]

    nchan = len(freq)
    npol = 1
    for i, row in enumerate(ra):

        direc = SkyCoord(
            ra=ra[i] * u.deg, dec=dec[i] * u.deg, frame="icrs", equinox="J2000"
        )
        if nchan == 1:
            flux_single = flux[i] * (freq[0] / ref_freq[i]) ** spec_indx[i]
            flux_array = np.array([[flux_single]])
        else:
            if ref_freq[i] > 0:
                fluxes = [flux[i] * (f / ref_freq[i]) ** spec_indx[i] for f in freq]
                flux_array = np.reshape(np.array(fluxes), (nchan, npol))

        comp.append(
            create_skycomponent(
                direction=direc,
                flux=flux_array,
                frequency=freq,
                polarisation_frame=PolarisationFrame("stokesI"),
            )
        )

    return comp


def plot_errors(
    orig,
    comp,
    input_image,
    match_sep,
    sources_in_file=None,
    sources_out_file=None,
    flux_limit=0.0,
    plot_file=None,
):
    """
    Plot the position and flux errors for source input and output

    :param orig: Input source list in skycomponent format
    :param comp: Output source list in skycomponent format
    :param input_image: Input image for Gaussian fits
    :param match_sep: The criteria for maximum separation
    :param sources_in_file: Name of input source file to be read (only use this for spectral index)
    :param sources_out_file: Name of csv file to be read (for sources out)
    :param flux_limit: The flux criterion for plotting cutoff
    :param plot_file: prefix of the plot files
    :return

    """
    log.info("Plotting skycomponents to check the accuracy of the source finder.")
    log.info("Use flux cutoff:{}".format(flux_limit))

    image = import_image_from_fits(input_image, fixpol=True)

    img_size = np.rad2deg(image.image_acc.wcs.wcs.cdelt[1])
    phasecentre = image.image_acc.phasecentre
    nchan = image["pixels"].shape[0]
    refchan = nchan // 2

    # If reading spectral index from files
    if sources_in_file is not None and ".txt" in sources_in_file:

        # Currently only applied to txt files
        log.info("Reading spectral index from sources in file.")
        data_in = np.loadtxt(sources_in_file, delimiter=",", unpack=True)
        indexes_in = data_in[7]

    else:
        log.info("Using fitted spectral index in.")
        indexes_in = None

    if sources_out_file is not None:
        log.info("Reading spectral index from sources out file.")
        try:
            data = pd.read_csv(sources_out_file, engine="python")
            indexes_out = data["Spectral index"].to_numpy()
        except KeyError:
            log.warning(
                "File does not contain spectral index information, using fitted values instead."
            )
            indexes_out = None
    else:
        log.info("Using fitted spectral index out.")
        indexes_out = None

    ra_comp, dec_comp = plot_skycomponents_positions(
        comp, orig, img_size=img_size, plot_file=plot_file, tol=match_sep
    )
    ra_error, dec_error = plot_skycomponents_position_distance(
        comp, orig, phasecentre, img_size, plot_file=plot_file, tol=match_sep
    )
    flux_in, flux_out = plot_skycomponents_flux(
        comp,
        orig,
        plot_file=plot_file,
        tol=match_sep,
        refchan=refchan,
    )
    dist, flux_ratio = plot_skycomponents_flux_ratio(
        comp,
        orig,
        phasecentre,
        plot_file=plot_file,
        tol=match_sep,
        refchan=refchan,
    )
    fluxes = plot_skycomponents_flux_histogram(
        comp,
        orig,
        plot_file=plot_file,
        tol=match_sep,
        refchan=refchan,
    )

    log.info("Plotting wide field plots.")
    ra_error, dec_error = plot_skycomponents_position_quiver(
        comp, orig, phasecentre, plot_file=plot_file, tol=match_sep
    )

    bmaj, bmin = plot_gaussian_beam_position(
        comp, orig, phasecentre, image, plot_file=plot_file, tol=match_sep
    )

    log.info("Plotting spectral index.")
    if nchan > 1 or indexes_out is not None:

        spec_in, spec_out = plot_multifreq_spectral_index(
            comp,
            orig,
            phasecentre,
            plot_file=plot_file,
            tol=match_sep,
            flux_limit=flux_limit,
            spec_indx_test=indexes_out,
            spec_indx_ref=indexes_in,
            plot_diagnostics=True,
        )

    log.info("Plotting done.")

    return


if __name__ == "__main__":

    # Get command line inputs
    parser = cli_parser()
    args = parser.parse_args()
    analyze_image(args)<|MERGE_RESOLUTION|>--- conflicted
+++ resolved
@@ -311,8 +311,6 @@
     else:
         rascil_source_file = args.rascil_source_file
 
-<<<<<<< HEAD
-=======
     if args.ingest_fitsname_moment is not None:
 
         # Used for RASCIL images
@@ -326,7 +324,6 @@
     moment_images = glob.glob(input_image_moment)
     log.info("Number of frequency moments image found: {}".format(len(moment_images)))
 
->>>>>>> 5e9dac2a
     log.info("Putting sources into skycomponents format.")
     out = create_source_to_skycomponent(source_file, rascil_source_file, freq)
 
@@ -553,8 +550,6 @@
     return comp
 
 
-<<<<<<< HEAD
-=======
 def calculate_spec_index_from_moment(comp_list, moment_images):
     """
     Calculate spectral index using frequency moment images.
@@ -640,7 +635,6 @@
         return comp_list
 
 
->>>>>>> 5e9dac2a
 def correct_primary_beam(input_image, sensitivity_image, comp, telescope="MID"):
     """
     Add optional primary beam correction for fluxes.
