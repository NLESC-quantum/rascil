--- conflicted
+++ resolved
@@ -1,15 +1,13 @@
+
 0.2.1b0
 -------
-<<<<<<< HEAD
 * Implement using requirements*.in files for dependency management.
   Add files: requirements.in, requirements-docs.in, requirements-test.in
 * Makefile updated with requirements management commands:
   `make requirements`, `make install_requirements`, `make update_requirements`
 * Added a new job, called `compile_requirements`, to the CI pipeline to update the requirements; 
   it is triggered by a schedule in GitLab
-=======
-* There is a new option to read in array configurations file with long,lat and spicify an arbitrary height.
->>>>>>> 0ca6c9cc
+* There is a new option to read in array configurations file with long,lat and specify an arbitrary height.
 
 0.2.0
 -----
