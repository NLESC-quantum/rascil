--- conflicted
+++ resolved
@@ -327,11 +327,12 @@
             modelvis = copy_visibility(bv, zero=True)
             modelvis = dft_skycomponent_visibility(modelvis, model_components)
             gt = solve_gaintable(
-<<<<<<< HEAD
-                bv, modelvis=modelvis, gt=previous, phase_only=phase_only, **kwargs
-=======
-                bv, modelvis=modelvis, gt=previous, jones_type=jones_type, **kwargs
->>>>>>> a796cd49
+                bv,
+                modelvis=modelvis,
+                gt=previous,
+                phase_only=phase_only,
+                jones_type=jones_type,
+                **kwargs,
             )
         else:
             gt = solve_gaintable(bv, gt=previous, phase_only=phase_only, **kwargs)
