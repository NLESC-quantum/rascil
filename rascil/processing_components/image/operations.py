""" Image operations visible to the Execution Framework as Components

"""

__all__ = [
    "add_image",
    "average_image_over_frequency",
    "calculate_image_frequency_moments",
    "calculate_image_from_frequency_moments",
    "convert_polimage_to_stokes",
    "convert_stokes_to_polimage",
    "create_empty_image_like",
    "create_image",
    "create_image_from_array",
    "create_w_term_like",
    "create_window",
    "export_image_to_fits",
    "fft_image_to_griddata",
    "image_is_canonical",
    "import_image_from_fits",
    "pad_image",
    "sub_image",
    "polarisation_frame_from_wcs",
    "qa_image",
    "remove_continuum_image",
    "reproject_image",
    "show_components",
    "show_image",
    "smooth_image",
    "scale_and_rotate_image",
    "apply_voltage_pattern_to_image",
]

import copy
import logging
import warnings

import numpy
import xarray
from astropy import units as u
from astropy.coordinates import SkyCoord
from astropy.io import fits
from astropy.wcs import FITSFixedWarning
from astropy.wcs import WCS
from astropy.wcs.utils import skycoord_to_pixel
from reproject import reproject_interp

from rascil.data_models.memory_data_models import QA, Image
from rascil.data_models.parameters import get_parameter
from rascil.data_models.polarisation import (
    PolarisationFrame,
    convert_stokes_to_linear,
    convert_stokes_to_circular,
    convert_linear_to_stokes,
    convert_circular_to_stokes,
)
from rascil.processing_components.calibration import apply_jones
from rascil.processing_components.fourier_transforms import w_beam, fft, ifft
from rascil.processing_components.griddata.operations import create_griddata_from_image

warnings.simplefilter("ignore", FITSFixedWarning)
log = logging.getLogger("rascil-logger")


def image_is_canonical(im: Image):
    """Is this Image canonical format?

    :param im:
    :return:
    """
    if im is None:
        return True

    wcs = im.image_acc.wcs

    canonical = True
    canonical = canonical and len(im["pixels"].data.shape) == 4
    canonical = (
        canonical and wcs.wcs.ctype[0] == "RA---SIN" and wcs.wcs.ctype[1] == "DEC--SIN"
    )
    canonical = canonical and wcs.wcs.ctype[2] == "STOKES"
    canonical = canonical and (
        wcs.wcs.ctype[3] == "FREQ" or wcs.wcs.ctype[3] == "MOMENT"
    )

    if not canonical:
        log.debug(
            "image_is_canonical: Image is not canonical 4D image with axes RA---SIN, DEC--SIN, STOKES, FREQ"
        )
        log.debug("image_is_canonical: axes are: {}".format(wcs.wcs.ctype))

    return canonical


def export_image_to_fits(im: Image, fitsfile: str = "imaging.fits"):
    """Write an image to fits

    :param im: Image
    :param fitsfile: Name of output fits file in storage
    :returns: None

    See also
        :py:func:`rascil.processing_components.image.operations.import_image_from_array`

    """
    header = im.image_acc.wcs.to_header()
    clean_beam = im.attrs["clean_beam"]
    
    # TODO: Remove need for this clean_beam check. In some cases the clean beam gets to this point
    # as a Dask.delayed object. The simplest (but inelegant) fix is to ask Dask to compute the
    # value
    from rascil.workflows.rsexecute.execution_support import rsexecute
    if clean_beam is not None and not isinstance(clean_beam, dict) and rsexecute.using_dask:
        clean_beam = rsexecute.compute(clean_beam, sync=True)
        
    if isinstance(clean_beam, dict):
<<<<<<< HEAD
        if "bmaj" in clean_beam.keys() and \
            "bmin" in clean_beam.keys() and \
            "bpa" in clean_beam.keys():
            header.append(fits.Card("BMAJ", clean_beam["bmaj"], "[deg] CLEAN beam major axis"))
            header.append(fits.Card("BMIN", clean_beam["bmin"], "[deg] CLEAN beam minor axis"))
            header.append(fits.Card("BPA", clean_beam["bpa"], "[deg] CLEAN beam position angle"))
        else:
            log.warning(f"export_image_to_fits: clean_beam is incompletely specified: {clean_beam}, not writing")
=======
        if (
            "bmaj" in clean_beam.keys()
            and "bmin" in clean_beam.keys()
            and "bpa" in clean_beam.keys()
        ):
            header.append(fits.Card("BMAJ", clean_beam["bmaj"]))
            header.append(fits.Card("BMIN", clean_beam["bmin"]))
            header.append(fits.Card("BPA", clean_beam["bpa"]))
        else:
            log.warning(
                f"export_image_to_fits: clean_beam is incompletely specified: {clean_beam}, not writing"
            )

>>>>>>> ef2451fc
    if im["pixels"].data.dtype == "complex":
        return fits.writeto(
            filename=fitsfile,
            data=numpy.real(im["pixels"].data),
            header=header,
            overwrite=True,
        )
    else:
        return fits.writeto(
            filename=fitsfile, data=im["pixels"].data, header=header, overwrite=True
        )


def import_image_from_fits(fitsfile: str, fixpol=True) -> Image:
    """Read an Image from fits

    :param fitsfile: FITS file in storage
    :return: Image

    See also
        :py:func:`rascil.processing_components.image.operations.export_image_to_array`


    """
    warnings.simplefilter("ignore", FITSFixedWarning)
    hdulist = fits.open(fitsfile)
    data = hdulist[0].data
    header = hdulist[0].header
    try:
        bmaj = header.cards["BMAJ"].value
        bmin = header.cards["BMIN"].value
        bpa = header.cards["BPA"].value
        clean_beam = {"bmaj": bmaj, "bmin": bmin, "bpa": bpa}
    except KeyError:
        clean_beam = None

    wcs = WCS(fitsfile)
    hdulist.close()

    polarisation_frame = PolarisationFrame("stokesI")

    if len(data.shape) == 4:
        try:
            polarisation_frame = polarisation_frame_from_wcs(wcs, data.shape)
            # FITS and RASCIL polarisation conventions differ
            if fixpol:
                permute = polarisation_frame.fits_to_rascil[polarisation_frame.type]
                newim_data = data.copy()
                for ip, p in enumerate(permute):
                    newim_data[:, p, ...] = data[:, ip, ...]
                data = newim_data

        except ValueError:
            polarisation_frame = PolarisationFrame("stokesI")

    elif len(data.shape) == 2:
        ny, nx = data.shape
        data.reshape([1, 1, ny, nx])

    log.debug(
        "import_image_from_fits: created %s image of shape %s"
        % (data.dtype, str(data.shape))
    )
    log.debug(
        "import_image_from_fits: Max, min in %s = %.6f, %.6f"
        % (fitsfile, data.max(), data.min())
    )

    return Image(
        data=data, polarisation_frame=polarisation_frame, wcs=wcs, clean_beam=clean_beam
    )


def reproject_image(im: Image, newwcs: WCS, shape=None) -> (Image, Image):
    """Re-project an image to a new coordinate system

    Currently uses the reproject python package. This seems to have some features do be careful using this method.
    For timeslice imaging griddata is used.

    :param im: Image to be reprojected
    :param newwcs: New WCS
    :param shape: Desired shape
    :return: Reprojected Image, Footprint Image
    """

    ##assert isinstance(im, Image), im

    if len(im["pixels"].shape) == 4:
        nchan, npol, ny, nx = im["pixels"].shape
        if im["pixels"].data.dtype == "complex":
            rep_real = numpy.zeros(shape, dtype="float")
            rep_imag = numpy.zeros(shape, dtype="float")
            foot = numpy.zeros(shape, dtype="float")
            for chan in range(nchan):
                for pol in range(npol):
                    rep_real[chan, pol], foot[chan, pol] = reproject_interp(
                        (im["pixels"].data.real[chan, pol], im.image_acc.wcs.sub(2)),
                        newwcs.sub(2),
                        shape[2:],
                        order="bicubic",
                    )
                    rep_imag[chan, pol], foot[chan, pol] = reproject_interp(
                        (im["pixels"].data.imag[chan, pol], im.image_acc.wcs.sub(2)),
                        newwcs.sub(2),
                        shape[2:],
                        order="bicubic",
                    )
            rep = rep_real + 1j * rep_imag
        else:
            rep = numpy.zeros(shape, dtype="float")
            foot = numpy.zeros(shape, dtype="float")
            for chan in range(nchan):
                for pol in range(npol):
                    rep[chan, pol], foot[chan, pol] = reproject_interp(
                        (im["pixels"].data[chan, pol], im.image_acc.wcs.sub(2)),
                        newwcs.sub(2),
                        shape[2:],
                        order="bicubic",
                    )

        if numpy.sum(foot.data) < 1e-12:
            log.warning("reproject_image: no valid points in reprojection")
    elif len(im["pixels"].data.shape) == 2:
        if im["pixels"].data.dtype == "complex":
            rep_real, foot = reproject_interp(
                (im["pixels"].data.real, im.image_acc.wcs),
                newwcs,
                shape,
                order="bicubic",
            )
            rep_imag, foot = reproject_interp(
                (im["pixels"].data.imag, im.image_acc.wcs),
                newwcs,
                shape,
                order="bicubic",
            )
            rep = rep_real + 1j * rep_imag
        else:
            rep, foot = reproject_interp(
                (im["pixels"].data, im.image_acc.wcs), newwcs, shape, order="bicubic"
            )

        if numpy.sum(foot.data) < 1e-12:
            log.warning("reproject_image: no valid points in reprojection")

    else:
        raise ValueError(
            "Cannot reproject image with shape {}".format(im["pixels"].shape)
        )
    rep = numpy.nan_to_num(rep)
    foot = numpy.nan_to_num(foot)
    return create_image_from_array(
        rep, newwcs, im.image_acc.polarisation_frame
    ), create_image_from_array(foot, newwcs, im.image_acc.polarisation_frame)


def add_image(im1: Image, im2: Image) -> Image:
    """Add two images

    :param im1: Image
    :param im2: Image
    :return: Image
    """
    return create_image_from_array(
        im1["pixels"].data + im2["pixels"].data,
        im1.image_acc.wcs,
        im1.image_acc.polarisation_frame,
    )


def qa_image(im: Image, context="") -> QA:
    """Assess the quality of an image

    QA is a standard set of statistics of an image; max, min, maxabs, rms, sum, medianabs, medianabsdevmedian, median

    :param im:
    :return: QA
    """
    ##assert isinstance(im, Image), im
    im_data = im["pixels"].data
    data = {
        "shape": str(im["pixels"].data.shape),
        "max": numpy.max(im_data),
        "min": numpy.min(im_data),
        "maxabs": numpy.max(numpy.abs(im_data)),
        "rms": numpy.std(im_data),
        "sum": numpy.sum(im_data),
        "medianabs": numpy.median(numpy.abs(im_data)),
        "medianabsdevmedian": numpy.median(numpy.abs(im_data - numpy.median(im_data))),
        "median": numpy.median(im_data),
    }

    qa = QA(origin="qa_image", data=data, context=context)
    return qa


def show_image(
    im: Image,
    fig=None,
    title: str = "",
    pol=0,
    chan=0,
    cm="Greys",
    components=None,
    vmin=None,
    vmax=None,
    vscale=1.0,
):
    """Show an Image with coordinates using matplotlib, optionally with components

    :param im: Image
    :param fig: Matplotlib figure
    :param title: String for title of plot
    :param pol: Polarisation to show (index)
    :param chan: Channel to show (index)
    :param components: Optional components to be overlaid
    :param vmin: Clip to this minimum
    :param vmax: Clip to this maximum
    :param vscale: scale max, min by this amount
    :return:
    """
    import matplotlib.pyplot as plt

    ##assert isinstance(im, Image), im

    fig = plt.figure()
    ax = fig.add_subplot(1, 1, 1, projection=im.image_acc.wcs.sub([1, 2]))

    if len(im["pixels"].data.shape) == 4:
        data_array = numpy.real(im["pixels"].data[chan, pol, :, :])
    else:
        data_array = numpy.real(im["pixels"].data)

    if vmax is None:
        vmax = vscale * numpy.max(data_array)
    if vmin is None:
        vmin = vscale * numpy.min(data_array)

    cm = ax.imshow(data_array, origin="lower", cmap=cm, vmax=vmax, vmin=vmin)

    ax.set_xlabel(im.image_acc.wcs.wcs.ctype[0])
    ax.set_ylabel(im.image_acc.wcs.wcs.ctype[1])
    ax.set_title(title)

    fig.colorbar(cm, orientation="vertical", shrink=0.7)

    if components is not None:
        for sc in components:
            x, y = skycoord_to_pixel(sc.direction, im.image_acc.wcs, 0, "wcs")
            ax.plot(x, y, marker="+", color="red")

    return fig


def show_components(im, comps, npixels=128, fig=None, vmax=None, vmin=None, title=""):
    """Show components against an image

    :param im:
    :param comps:
    :param npixels:
    :param fig:
    :return:
    """
    import matplotlib.pyplot as plt

    if vmax is None:
        vmax = numpy.max(im["pixels"].data[0, 0, ...])
    if vmin is None:
        vmin = numpy.min(im["pixels"].data[0, 0, ...])

    if not fig:
        fig = plt.figure()
    plt.clf()

    assert image_is_canonical(im)

    for isc, sc in enumerate(comps):
        newim = im.copy(deep=True)
        plt.subplot(111, projection=newim.image_acc.wcs.sub([1, 2]))
        centre = numpy.round(
            skycoord_to_pixel(sc.direction, newim.image_acc.wcs, 1, "wcs")
        ).astype("int")
        newim["pixels"].data = newim["pixels"].data[
            :,
            :,
            (centre[1] - npixels // 2) : (centre[1] + npixels // 2),
            (centre[0] - npixels // 2) : (centre[0] + npixels // 2),
        ]
        newim.image_acc.wcs.wcs.crpix[0] -= centre[0] - npixels // 2
        newim.image_acc.wcs.wcs.crpix[1] -= centre[1] - npixels // 2
        plt.imshow(
            newim["pixels"].data[0, 0, ...],
            origin="lower",
            cmap="Greys",
            vmax=vmax,
            vmin=vmin,
        )
        x, y = skycoord_to_pixel(sc.direction, newim.image_acc.wcs, 0, "wcs")
        plt.plot(x, y, marker="+", color="red")
        plt.title("Name = %s, flux = %s" % (sc.name, sc.flux))
        plt.show()


def smooth_image(model: Image, width=1.0, normalise=True):
    """Smooth an image with a 2D Gaussian kernel

    :param model: Image
    :param width: Kernel width in pixels
    :param normalise: Normalise kernel peak to unity

    """
    ##assert isinstance(model, Image), model
    assert image_is_canonical(model)

    from astropy.convolution.kernels import Gaussian2DKernel
    from astropy.convolution import convolve_fft

    kernel = Gaussian2DKernel(width)
    model_type = model["pixels"].data.dtype

    cmodel = create_empty_image_like(model)
    nchan, npol, _, _ = model.image_acc.shape
    for pol in range(npol):
        for chan in range(nchan):
            cmodel["pixels"].data[chan, pol, :, :] = convolve_fft(
                model["pixels"].data[chan, pol, :, :],
                kernel,
                normalize_kernel=False,
                allow_huge=True,
            )
    # The convolve_fft step seems to return an object dtype
    cmodel["pixels"].data = cmodel["pixels"].data.astype(model_type)
    if normalise and isinstance(kernel, Gaussian2DKernel):
        cmodel["pixels"].data *= 2 * numpy.pi * width ** 2

    return cmodel


def average_image_over_frequency(im: Image) -> Image:
    """Integrate image across frequency

    :return: Integrated image
    """
    # assert isinstance(im, Image)
    assert image_is_canonical(im)

    nchannels = len(im.frequency.data)
    newim_data = numpy.mean(im["pixels"].data, axis=0)[numpy.newaxis, ...]

    assert not numpy.isnan(numpy.sum(im["pixels"].data)), "NaNs present in image data"

    newim_wcs = copy.deepcopy(im.image_acc.wcs)

    newim_wcs.wcs.crval[3] = numpy.average(im.frequency.data)
    newim_wcs.wcs.crpix[3] = 1

    return create_image_from_array(
        newim_data, newim_wcs, im.image_acc.polarisation_frame
    )


def calculate_image_frequency_moments(
    im: Image, reference_frequency=None, nmoment=1
) -> Image:
    """Calculate frequency weighted moments of an image cube

    The frequency moments are calculated using:

    .. math::

        w_k = \\left(\\left(\\nu - \\nu_{ref}\\right) /  \\nu_{ref}\\right)^k


    Note that the spectral axis is replaced by a MOMENT axis.

    For example, to find the moments and then reconstruct from just the moments::

        moment_cube = calculate_image_frequency_moments(model_multichannel, nmoment=5)
        reconstructed_cube = calculate_image_from_frequency_moments(model_multichannel, moment_cube)

    :param im: Image cube
    :param reference_frequency: Reference frequency (default None uses average)
    :param nmoment: Number of moments to calculate
    :return: Moments image
    """
    # assert isinstance(im, Image)
    assert image_is_canonical(im)

    assert nmoment > 0
    nchan, npol, ny, nx = im["pixels"].data.shape
    channels = numpy.arange(nchan)
    freq = im.image_acc.wcs.sub(["spectral"]).wcs_pix2world(channels, 0)[0]

    assert (
        nmoment <= nchan
    ), "Number of moments %d cannot exceed the number of channels %d" % (nmoment, nchan)

    if reference_frequency is None:
        reference_frequency = numpy.average(freq.data)
    log.debug(
        "calculate_image_frequency_moments: Reference frequency = %.3f (MHz)"
        % (reference_frequency / 1e6)
    )

    moment_data = numpy.zeros([nmoment, npol, ny, nx])

    assert not numpy.isnan(numpy.sum(im["pixels"].data)), "NaNs present in image data"

    for moment in range(nmoment):
        for chan in range(nchan):
            weight = numpy.power(
                (freq[chan] - reference_frequency) / reference_frequency, moment
            )
            moment_data[moment, ...] += im["pixels"].data[chan, ...] * weight

    assert not numpy.isnan(numpy.sum(moment_data)), "NaNs present in moment data"

    moment_wcs = copy.deepcopy(im.image_acc.wcs)

    moment_wcs.wcs.ctype[3] = "MOMENT"
    moment_wcs.wcs.crval[3] = 0.0
    moment_wcs.wcs.crpix[3] = 1.0
    moment_wcs.wcs.cdelt[3] = 1.0
    moment_wcs.wcs.cunit[3] = ""

    return create_image_from_array(
        moment_data, moment_wcs, im.image_acc.polarisation_frame
    )


def calculate_image_from_frequency_moments(
    im: Image, moment_image: Image, reference_frequency=None
) -> Image:
    """Calculate channel image from frequency weighted moments

    .. math::

        w_k = \\left(\\left(\\nu - \\nu_{ref}\\right) /  \\nu_{ref}\\right)^k


    Note that a new image is created

    For example, to find the moments and then reconstruct from just the moments::

        moment_cube = calculate_image_frequency_moments(model_multichannel, nmoment=5)
        reconstructed_cube = calculate_image_from_frequency_moments(model_multichannel, moment_cube)


    :param im: Image cube to be reconstructed
    :param moment_image: Moment cube (constructed using calculate_image_frequency_moments)
    :param reference_frequency: Reference frequency (default None uses average)
    :return: reconstructed image
    """
    # assert isinstance(im, Image)
    nchan, npol, ny, nx = im["pixels"].data.shape
    nmoment, mnpol, mny, mnx = moment_image["pixels"].data.shape
    assert nmoment > 0

    assert npol == mnpol
    assert ny == mny
    assert nx == mnx

    # assert moment_image.wcs.wcs.ctype[3] == 'MOMENT', "Second image should be a moment image"

    if reference_frequency is None:
        reference_frequency = numpy.average(im.frequency.data)
    log.debug(
        "calculate_image_from_frequency_moments: Reference frequency = %.3f (MHz)"
        % (1e-6 * reference_frequency)
    )

    newim_data = numpy.zeros_like(im["pixels"].data[...])
    for moment in range(nmoment):
        for chan in range(nchan):
            weight = numpy.power(
                (im.frequency[chan].data - reference_frequency) / reference_frequency,
                moment,
            )
            newim_data[chan, ...] += moment_image["pixels"].data[moment, ...] * weight

    newim = create_image_from_array(
        newim_data,
        wcs=im.image_acc.wcs,
        polarisation_frame=im.image_acc.polarisation_frame,
    )
    return newim


def remove_continuum_image(im: Image, degree=1, mask=None):
    """Fit and remove continuum visibility in place

    Fit a polynomial in frequency of the specified degree where mask is True and remove it from the image

    :param im:
    :param degree: 1 is a constant, 2 is a slope, etc.
    :param mask: Frequency mask
    :return:
    """
    # assert isinstance(im, Image)
    assert image_is_canonical(im)

    if mask is not None:
        assert numpy.sum(mask) > 2 * degree, "Insufficient channels for fit"

    nchan, npol, ny, nx = im["pixels"].data.shape
    channels = numpy.arange(nchan)
    frequency = im.image_acc.wcs.sub(["spectral"]).wcs_pix2world(channels, 0)[0]
    frequency -= frequency[nchan // 2]
    frequency /= numpy.max(frequency)
    wt = numpy.ones_like(frequency)
    if mask is not None:
        wt[mask] = 0.0

    for pol in range(npol):
        for y in range(ny):
            for x in range(nx):
                fit = numpy.polyfit(
                    frequency, im["pixels"].data[:, pol, y, x], w=wt, deg=degree
                )
                prediction = numpy.polyval(fit, frequency)
                im["pixels"].data[:, pol, y, x] -= prediction
    return im


def convert_stokes_to_polimage(im: Image, polarisation_frame: PolarisationFrame):
    """Convert a stokes image in IQUV to polarisation_frame

    For example::
        impol = convert_stokes_to_polimage(imIQUV, Polarisation_Frame('linear'))

    :param im: Image to be converted
    :param polarisation_frame: desired polarisation frame
    :returns: Complex image

    See also
        :py:func:`rascil.processing_components.image.operations.convert_polimage_to_stokes`
        :py:func:`rascil.data_models.polarisation.convert_circular_to_stokes`
        :py:func:`rascil.data_models.polarisation.convert_linear_to_stokes`
    """

    if polarisation_frame == PolarisationFrame("linear"):
        cimarr = convert_stokes_to_linear(im["pixels"].data)
        return create_image_from_array(cimarr, im.image_acc.wcs, polarisation_frame)
    elif polarisation_frame == PolarisationFrame("linearnp"):
        cimarr = convert_stokes_to_linear(im["pixels"].data)
        return create_image_from_array(cimarr, im.image_acc.wcs, polarisation_frame)
    elif polarisation_frame == PolarisationFrame("circular"):
        cimarr = convert_stokes_to_circular(im["pixels"].data)
        return create_image_from_array(cimarr, im.image_acc.wcs, polarisation_frame)
    elif polarisation_frame == PolarisationFrame("circularnp"):
        cimarr = convert_stokes_to_circular(im["pixels"].data)
        return create_image_from_array(cimarr, im.image_acc.wcs, polarisation_frame)
    elif polarisation_frame == PolarisationFrame("stokesI"):
        return create_image_from_array(
            im["pixels"].data.astype("complex"),
            im.image_acc.wcs,
            PolarisationFrame("stokesI"),
        )
    else:
        raise ValueError("Cannot convert stokes to %s" % (polarisation_frame.type))


def convert_polimage_to_stokes(im: Image, complex_image=False, **kwargs):
    """Convert a polarisation image to stokes IQUV (complex)

    For example:
        imIQUV = convert_polimage_to_stokes(impol)

    :param im: Complex Image in linear or circular
    :param complex_image: Return complex image?
    :returns: Complex or Real image

    See also
        :py:func:`rascil.processing_components.image.operations.convert_stokes_to_polimage`
        :py:func:`rascil.data_models.polarisation.convert_stokes_to_circular`
        :py:func:`rascil.data_models.polarisation.convert_stokes_to_linear`

    """
    # assert isinstance(im, Image)
    assert im["pixels"].data.dtype == "complex", im["pixels"].data.dtype

    def to_required(cimarr):
        if complex_image:
            return cimarr
        else:
            return numpy.real(cimarr)

    if im.image_acc.polarisation_frame == PolarisationFrame("linear"):
        cimarr = convert_linear_to_stokes(im["pixels"].data)
        return create_image_from_array(
            to_required(cimarr), im.image_acc.wcs, PolarisationFrame("stokesIQUV")
        )
    elif im.image_acc.polarisation_frame == PolarisationFrame("linearnp"):
        cimarr = convert_linear_to_stokes(im["pixels"].data)
        return create_image_from_array(
            to_required(cimarr), im.image_acc.wcs, PolarisationFrame("stokesIQ")
        )
    elif im.image_acc.polarisation_frame == PolarisationFrame("circular"):
        cimarr = convert_circular_to_stokes(im["pixels"].data)
        return create_image_from_array(
            to_required(cimarr), im.image_acc.wcs, PolarisationFrame("stokesIQUV")
        )
    elif im.image_acc.polarisation_frame == PolarisationFrame("circularnp"):
        cimarr = convert_circular_to_stokes(im["pixels"].data)
        return create_image_from_array(
            to_required(cimarr), im.image_acc.wcs, PolarisationFrame("stokesIV")
        )
    elif im.image_acc.polarisation_frame == PolarisationFrame("stokesI"):
        return create_image_from_array(
            to_required(im["pixels"].data),
            im.image_acc.wcs,
            PolarisationFrame("stokesI"),
        )
    else:
        raise ValueError(
            "Cannot convert %s to stokes" % (im.image_acc.polarisation_frame.type)
        )


def create_window(template, window_type, **kwargs):
    """Create a window image using one of a number of methods

    The window is 1.0 or 0.0

    window types:
        'quarter': Inner quarter of the image

        'no_edge': 'window_edge' pixels around edge set to zero

        'threshold': template image pixels < 'window_threshold' absolute value set to zero

    :param template: Template image
    :param window_type: 'quarter' | 'no_edge' | 'threshold'
    :return: New image containing window

    See also
        :py:func:`rascil.processing_components.image.deconvolution.deconvolve_cube`


    """

    assert image_is_canonical(template)

    window = create_empty_image_like(template)
    if window_type == "quarter":
        qx = template["pixels"].shape[3] // 4
        qy = template["pixels"].shape[2] // 4
        window["pixels"].data[..., (qy + 1) : 3 * qy, (qx + 1) : 3 * qx] = 1.0
        log.info("create_mask: Cleaning inner quarter of each sky plane")
    elif window_type == "no_edge":
        edge = get_parameter(kwargs, "window_edge", 16)
        nx = template["pixels"].shape[3]
        ny = template["pixels"].shape[2]
        window["pixels"].data[
            ..., (edge + 1) : (ny - edge), (edge + 1) : (nx - edge)
        ] = 1.0
        log.info("create_mask: Window omits %d-pixel edge of each sky plane" % (edge))
    elif window_type == "threshold":
        window_threshold = get_parameter(kwargs, "window_threshold", None)
        if window_threshold is None:
            window_threshold = 10.0 * numpy.std(template["pixels"].data)
        window["pixels"].data[template["pixels"].data >= window_threshold] = 1.0
        log.info("create_mask: Window omits all points below %g" % (window_threshold))
    elif window_type is None:
        log.info("create_mask: Mask covers entire image")
    else:
        raise ValueError("Window shape %s is not recognized" % window_type)

    return window


def create_image(
    npixel=512,
    cellsize=0.000015,
    polarisation_frame=PolarisationFrame("stokesI"),
    frequency=numpy.array([1e8]),
    channel_bandwidth=numpy.array([1e6]),
    phasecentre=None,
    nchan=None,
    dtype="float",
    clean_beam=None,
) -> Image:
    """Create an empty  image consistent with the inputs.

    :param npixel: Number of pixels
    :param cellsize: cellsize in radians
    :param polarisation_frame: Polarisation frame (default PolarisationFrame("stokesI"))
    :param frequency: Array of frequencies (Hz)
    :param channel_bandwidth: Array of Channel width (Hz)
    :param phasecentre: phasecentre (SkyCoord)
    :param nchan: Number of channels in image
    :param dtype: Python data type for array
    :param clean_beam: dict holding clean beam e.g {"bmaj":0.1, "bmin":0.05, "bpa":-60.0}
    :return: Image

    See also
        :py:func:`rascil.processing_components.image.operations.testing_support.create_image_from_array`
        :py:func:`rascil.processing_components.imaging.base.create_image_from_visibility`
        :py:func:`rascil.processing_components.simulation.create_test_image`
        :py:mod:`rascil.processing_components.simulation`

    """

    if phasecentre is None:
        raise ValueError("phasecentre must be specified")

    if polarisation_frame is None:
        polarisation_frame = PolarisationFrame("stokesI")

    npol = polarisation_frame.npol
    if nchan is None:
        nchan = len(frequency)

    shape = [nchan, npol, npixel, npixel]
    w = WCS(naxis=4)
    pol = PolarisationFrame.fits_codes[polarisation_frame.type]
    if npol > 1:
        dpol = pol[1] - pol[0]
    else:
        dpol = 1.0

    # The negation in the longitude is needed by definition of RA, DEC
    w.wcs.cdelt = [
        -cellsize * 180.0 / numpy.pi,
        cellsize * 180.0 / numpy.pi,
        dpol,
        channel_bandwidth[0],
    ]
    w.wcs.crpix = [npixel // 2 + 1, npixel // 2 + 1, pol[0], 1.0]
    w.wcs.ctype = ["RA---SIN", "DEC--SIN", "STOKES", "FREQ"]
    w.wcs.crval = [phasecentre.ra.deg, phasecentre.dec.deg, 1.0, frequency[0]]
    w.naxis = 4
    w.wcs.radesys = "ICRS"
    w.wcs.equinox = 2000.0

    return Image(
        numpy.zeros(shape, dtype=dtype),
        wcs=w,
        polarisation_frame=polarisation_frame,
        clean_beam=clean_beam,
    )


def create_image_from_array(
    data: numpy.array,
    wcs: WCS,
    polarisation_frame: PolarisationFrame,
    clean_beam=None,
    chunksize=None,
) -> Image:
    """Create an image from an array and optional wcs

    The output image preserves a reference to the input array.

    :param data: Numpy.array
    :param wcs: World coordinate system
    :param polarisation_frame: Polarisation Frame
    :param chunksize: Size of xarray chunking
    :return: Image

    See also
        :py:func:`rascil.processing_components.image.operations.create_image`
        :py:func:`rascil.processing_components.imaging.base.create_image_from_visibility`

    """

    return Image(
        data=data, polarisation_frame=polarisation_frame, wcs=wcs, clean_beam=clean_beam
    )


def polarisation_frame_from_wcs(wcs, shape) -> PolarisationFrame:
    """Convert wcs to polarisation_frame

    See FITS definition in Table 29 of https://fits.gsfc.nasa.gov/standard40/fits_standard40draft1.pdf
    or subsequent revision

        1 I Standard Stokes unpolarized
        2 Q Standard Stokes linear
        3 U Standard Stokes linear
        4 V Standard Stokes circular
        −1 RR Right-right circular
        −2 LL Left-left circular
        −3 RL Right-left cross-circular
        −4 LR Left-right cross-circular
        −5 XX X parallel linear
        −6 YY Y parallel linear
        −7 XY XY cross linear
        −8 YX YX cross linear

        stokesI [1]
        stokesIQUV [1,2,3,4]
        circular [-1,-2,-3,-4]
        linear [-5,-6,-7,-8]

    For example::
        pol_frame = polarisation_frame_from_wcs(im.image_acc.wcs, im["pixels"].data.shape)


    :param wcs: World Coordinate System
    :param shape: Shape corresponding to wcs
    :returns: Polarisation_Frame object
    """
    # The third axis should be stokes:

    polarisation_frame = None

    if len(shape) == 2:
        polarisation_frame = PolarisationFrame("stokesI")
    else:
        npol = shape[1]
        pol = wcs.sub(["stokes"]).wcs_pix2world(range(npol), 0)[0]
        pol = numpy.array(pol, dtype="int")
        for key in PolarisationFrame.fits_codes.keys():
            keypol = numpy.array(PolarisationFrame.fits_codes[key])
            if numpy.array_equal(pol, keypol):
                polarisation_frame = PolarisationFrame(key)
                return polarisation_frame
    if polarisation_frame is None:
        raise ValueError("Cannot determine polarisation code")

    # assert isinstance(polarisation_frame, PolarisationFrame)
    return polarisation_frame


def create_empty_image_like(im: Image) -> Image:
    """Create an empty image like another in shape and wcs

    The data array is initialized to zero

    :param im:
    :return: Image

    """
    return create_image_from_array(
        numpy.zeros_like(im["pixels"].data),
        wcs=im.image_acc.wcs,
        polarisation_frame=im.image_acc.polarisation_frame,
        clean_beam=im.attrs["clean_beam"],
    )


def fft_image_to_griddata(im):
    """WCS-aware FFT of a canonical image

    The only transforms supported are:
        RA--SIN, DEC--SIN <-> UU, VV
        XX, YY <-> KX, KY

    For example::

        from rascil.processing_components import create_test_image, fft_image_to_griddata
        im = create_test_image()
        print(im)
            Image:
                Shape: (1, 1, 256, 256)
                WCS: WCS Keywords
            Number of WCS axes: 4
            CTYPE : 'RA---SIN'  'DEC--SIN'  'STOKES'  'FREQ'
            CRVAL : 0.0  35.0  1.0  100000000.0
            CRPIX : 129.0  129.0  1.0  1.0
            PC1_1 PC1_2 PC1_3 PC1_4  : 1.0  0.0  0.0  0.0
            PC2_1 PC2_2 PC2_3 PC2_4  : 0.0  1.0  0.0  0.0
            PC3_1 PC3_2 PC3_3 PC3_4  : 0.0  0.0  1.0  0.0
            PC4_1 PC4_2 PC4_3 PC4_4  : 0.0  0.0  0.0  1.0
            CDELT : -0.000277777791  0.000277777791  1.0  100000.0
            NAXIS : 0  0
                Polarisation frame: stokesI
        print(fft_image_to_griddata(im))
            Image:
                Shape: (1, 1, 256, 256)
                WCS: WCS Keywords
            Number of WCS axes: 4
            CTYPE : 'UU'  'VV'  'STOKES'  'FREQ'
            CRVAL : 0.0  0.0  1.0  100000000.0
            CRPIX : 129.0  129.0  1.0  1.0
            PC1_1 PC1_2 PC1_3 PC1_4  : 1.0  0.0  0.0  0.0
            PC2_1 PC2_2 PC2_3 PC2_4  : 0.0  1.0  0.0  0.0
            PC3_1 PC3_2 PC3_3 PC3_4  : 0.0  0.0  1.0  0.0
            PC4_1 PC4_2 PC4_3 PC4_4  : 0.0  0.0  0.0  1.0
            CDELT : -805.7218610503596  805.7218610503596  1.0  100000.0
            NAXIS : 0  0
                Polarisation frame: stokesI

    :param im:
    :return:

    See also
        :py:func:`rascil.processing_components.fourier_transforms.fft_support.fft`
        :py:func:`rascil.processing_components.fourier_transforms.fft_support.ifft`
    """
    assert im.attrs["rascil_data_model"] == "Image"

    assert len(im["pixels"].data.shape) == 4
    wcs = im.image_acc.wcs

    if wcs.wcs.ctype[0] == "RA---SIN" and wcs.wcs.ctype[1] == "DEC--SIN":
        ft_types = ["UU", "VV"]
    elif wcs.wcs.ctype[0] == "XX" and wcs.wcs.ctype[1] == "YY":
        ft_types = ["KX", "KY"]
    elif wcs.wcs.ctype[0] == "AZELGEO long" and wcs.wcs.ctype[1] == "AZELGEO lati":
        ft_types = ["KX", "KY"]
    else:
        raise NotImplementedError(
            "Cannot FFT specified axes {0}, {1}".format(
                wcs.wcs.ctype[0], wcs.wcs.ctype[1]
            )
        )

    gd = create_griddata_from_image(im, ft_types=ft_types)
    gd["pixels"].data = ifft(im["pixels"].data.astype("complex"))
    return gd


def ifft_griddata_to_image(gd, template):
    """WCS-aware FFT of a canonical image

    The only transforms supported are:
        RA--SIN, DEC--SIN <-> UU, VV
        XX, YY <-> KX, KY

    For example::

        from rascil.processing_components import create_test_image, fft_image_to_griddata
        im = create_test_image()
        print(im)
            Image:
                Shape: (1, 1, 256, 256)
                WCS: WCS Keywords
            Number of WCS axes: 4
            CTYPE : 'RA---SIN'  'DEC--SIN'  'STOKES'  'FREQ'
            CRVAL : 0.0  35.0  1.0  100000000.0
            CRPIX : 129.0  129.0  1.0  1.0
            PC1_1 PC1_2 PC1_3 PC1_4  : 1.0  0.0  0.0  0.0
            PC2_1 PC2_2 PC2_3 PC2_4  : 0.0  1.0  0.0  0.0
            PC3_1 PC3_2 PC3_3 PC3_4  : 0.0  0.0  1.0  0.0
            PC4_1 PC4_2 PC4_3 PC4_4  : 0.0  0.0  0.0  1.0
            CDELT : -0.000277777791  0.000277777791  1.0  100000.0
            NAXIS : 0  0
                Polarisation frame: stokesI
        print(fft_image_to_griddata(im))
            Image:
                Shape: (1, 1, 256, 256)
                WCS: WCS Keywords
            Number of WCS axes: 4
            CTYPE : 'UU'  'VV'  'STOKES'  'FREQ'
            CRVAL : 0.0  0.0  1.0  100000000.0
            CRPIX : 129.0  129.0  1.0  1.0
            PC1_1 PC1_2 PC1_3 PC1_4  : 1.0  0.0  0.0  0.0
            PC2_1 PC2_2 PC2_3 PC2_4  : 0.0  1.0  0.0  0.0
            PC3_1 PC3_2 PC3_3 PC3_4  : 0.0  0.0  1.0  0.0
            PC4_1 PC4_2 PC4_3 PC4_4  : 0.0  0.0  0.0  1.0
            CDELT : -805.7218610503596  805.7218610503596  1.0  100000.0
            NAXIS : 0  0
                Polarisation frame: stokesI

    :param gd: Input GridData
    :param template_image: Template output image
    :return: Image

    See also
        :py:func:`rascil.processing_components.fourier_transforms.fft_support.fft`
        :py:func:`rascil.processing_components.fourier_transforms.fft_support.ifft`
    """
    assert len(gd["pixels"].data.shape) == 4
    wcs = gd.griddata_acc.griddata_wcs
    template_wcs = template.image_acc.wcs
    ft_wcs = copy.deepcopy(template_wcs)

    if wcs.wcs.ctype[0] == "UU" and wcs.wcs.ctype[1] == "VV":
        ft_wcs.wcs.ctype[0] = template_wcs.wcs.ctype[0]
        ft_wcs.wcs.ctype[1] = template_wcs.wcs.ctype[1]
    elif wcs.wcs.ctype[0] == "KX" and wcs.wcs.ctype[1] == "KY":
        ft_wcs.wcs.ctype[0] = template_wcs.wcs.ctype[0]
        ft_wcs.wcs.ctype[1] = template_wcs.wcs.ctype[1]
    elif wcs.wcs.ctype[0] == "UU_AZELGEO" and wcs.wcs.ctype[1] == "VV_AZELGEO":
        ft_wcs.wcs.ctype[0] = template_wcs.wcs.ctype[0]
        ft_wcs.wcs.ctype[1] = template_wcs.wcs.ctype[1]

    else:
        raise NotImplementedError(
            "Cannot IFFT specified axes {0}, {1}".format(
                wcs.wcs.ctype[0], wcs.wcs.ctype[1]
            )
        )

    ft_data = fft(gd["pixels"].data.astype("complex"))
    return create_image_from_array(
        ft_data, wcs=template_wcs, polarisation_frame=gd.griddata_acc.polarisation_frame
    )


def pad_image(im: Image, shape):
    """Pad an image to desired shape, adding equally to all edges

    Appropriate for standard 4D image with axes (freq, pol, y, x). Only pads in y, x

    The wcs crpix is adjusted appropriately.

    :param im: Image to be padded
    :param shape: Shape in 4 dimensions
    :return: Padded image
    """

    if im["pixels"].data.shape == shape:
        return im
    else:

        newwcs = copy.deepcopy(im.image_acc.wcs)
        newwcs.wcs.crpix[0] = (
            im.image_acc.wcs.wcs.crpix[0]
            + shape[3] // 2
            - im["pixels"].data.shape[3] // 2
        )
        newwcs.wcs.crpix[1] = (
            im.image_acc.wcs.wcs.crpix[1]
            + shape[2] // 2
            - im["pixels"].data.shape[2] // 2
        )

        for axis, _ in enumerate(im["pixels"].data.shape):
            if shape[axis] < im["pixels"].data.shape[axis]:
                raise ValueError(
                    "Padded shape %s is smaller than input shape %s"
                    % (shape, im["pixels"].data.shape)
                )

        newdata = numpy.zeros(shape, dtype=im["pixels"].dtype)
        ystart = shape[2] // 2 - im["pixels"].data.shape[2] // 2
        yend = ystart + im["pixels"].data.shape[2]
        xstart = shape[3] // 2 - im["pixels"].data.shape[3] // 2
        xend = xstart + im["pixels"].data.shape[3]
        newdata[..., ystart:yend, xstart:xend] = im["pixels"][...]
        return create_image_from_array(
            newdata, newwcs, polarisation_frame=im.image_acc.polarisation_frame
        )


def sub_image(im: Image, shape):
    """Subsection an image to desired shape, cutting equally from all edges

    Appropriate for standard 4D image with axes (freq, pol, y, x). Only works in y, x

    The wcs crpix is adjusted appropriately.

    :param im: Image to be padded
    :param shape: Shape in 4 dimensions
    :return: Padded image
    """

    if im["pixels"].data.shape == shape:
        return im
    else:
        if len(shape) == 2:
            shape = (1, 1, shape[0], shape[1])

        newwcs = copy.deepcopy(im.image_acc.wcs)
        newwcs.wcs.crpix[0] = (
            im.image_acc.wcs.wcs.crpix[0]
            + shape[3] // 2
            - im["pixels"].data.shape[3] // 2
        )
        newwcs.wcs.crpix[1] = (
            im.image_acc.wcs.wcs.crpix[1]
            + shape[2] // 2
            - im["pixels"].data.shape[2] // 2
        )

        for axis, _ in enumerate(im["pixels"].data.shape):
            if shape[axis] > im["pixels"].data.shape[axis]:
                raise ValueError(
                    "Padded shape %s is larger than input shape %s"
                    % (shape, im["pixels"].data.shape)
                )

        ystart = im["pixels"].data.shape[2] // 2 - shape[2] // 2
        yend = ystart + shape[2]
        xstart = im["pixels"].data.shape[3] // 2 - shape[3] // 2
        xend = xstart + shape[3]
        newdata = im["pixels"][..., ystart:yend, xstart:xend]
        return create_image_from_array(
            newdata, newwcs, polarisation_frame=im.image_acc.polarisation_frame
        )


def create_w_term_like(
    im: Image, w, phasecentre=None, remove_shift=False, dopol=False
) -> Image:
    """Create an image with a w term phase term in it:

    .. math::

        I(l,m) = e^{-2 \\pi j (w(\\sqrt{1-l^2-m^2}-1)}


    The phasecentre is used as the delay centre for the w term (i.e. where n==0)

    :param im: template image
    :param phasecentre: SkyCoord definition of phasecentre
    :param w: w value to evaluate
    :param remove_shift:
    :param dopol: Do screen in polarisation?
    :return: Image
    """

    # assert image_is_canonical(im)
    fim_shape = list(im["pixels"].data.shape)
    if not dopol:
        fim_shape[1] = 1

    wcs = im.image_acc.wcs
    fim_array = numpy.zeros(fim_shape, dtype="complex")
    cellsize = abs(wcs.wcs.cdelt[0]) * numpy.pi / 180.0
    nchan, npol, _, npixel = fim_shape
    if phasecentre is SkyCoord:
        wcentre = phasecentre.to_pixel(wcs, origin=0)
    else:
        wcentre = [wcs.wcs.crpix[0] - 1.0, wcs.wcs.crpix[1] - 1.0]

    fim_array[...] = w_beam(
        npixel,
        npixel * cellsize,
        w=w,
        cx=wcentre[0],
        cy=wcentre[1],
        remove_shift=remove_shift,
    )[numpy.newaxis, numpy.newaxis, ...]

    fim = create_image_from_array(
        fim_array, wcs=wcs, polarisation_frame=im.image_acc.polarisation_frame
    )

    fov = npixel * cellsize
    fresnel = numpy.abs(w) * (0.5 * fov) ** 2
    log.debug(
        "create_w_term_image: For w = %.1f, field of view = %.6f, Fresnel number = %.2f"
        % (w, fov, fresnel)
    )

    return fim


def scale_and_rotate_image(im, angle=0.0, scale=None, order=5):
    """Scale and then rotate and image in x, y axes

    Applies scale then rotates

    :param im: Image
    :param angle: Angle in radians
    :param scale: Scale [scale_x, scale_y]
    :param order: Order of interpolation (0-5)
    :return:
    """
    from scipy.ndimage.interpolation import affine_transform

    nchan, npol, ny, nx = im["pixels"].data.shape
    c_in = 0.5 * numpy.array([ny, nx])
    c_out = 0.5 * numpy.array([ny, nx])
    rot = numpy.array(
        [[numpy.cos(angle), -numpy.sin(angle)], [numpy.sin(angle), numpy.cos(angle)]]
    )
    inv_rot = rot.T
    if scale is None:
        scale = [1.0, 1.0]

    newim = create_empty_image_like(im)
    inv_scale = numpy.diag(scale)
    inv_transform = numpy.dot(inv_scale, inv_rot)
    offset = c_in - numpy.dot(inv_transform, c_out)
    for chan in range(nchan):
        for pol in range(npol):
            if im["pixels"].data.dtype == "complex":
                newim["pixels"].data[chan, pol] = (
                    affine_transform(
                        im["pixels"].data[chan, pol].real,
                        inv_transform,
                        offset=offset,
                        order=order,
                        output_shape=(ny, nx),
                    ).astype("float")
                    + 1.0j
                    * affine_transform(
                        im["pixels"].data[chan, pol].imag,
                        inv_transform,
                        offset=offset,
                        order=order,
                        output_shape=(ny, nx),
                    ).astype("float")
                )
            elif im["pixels"].data.dtype == "float":
                newim["pixels"].data[chan, pol] = affine_transform(
                    im["pixels"].data[chan, pol].real,
                    inv_transform,
                    offset=offset,
                    order=order,
                    output_shape=(ny, nx),
                ).astype("float")
            else:
                raise ValueError(
                    "Cannot process data type {}".format(im["pixels"].data.dtype)
                )

    return newim


def rotate_image(im, angle=0.0, order=5):
    """Rotate an image in x, y axes

    :param im: Image
    :param angle: Angle in radians
    :param order: Order of interpolation (0-5)
    :return:
    """

    from scipy.ndimage.interpolation import rotate

    newim = im.copy(deep=True)
    if newim["pixels"].data.dtype == "complex":
        newim["pixels"].data = rotate(
            im["pixels"].data.real,
            angle=numpy.rad2deg(angle),
            axes=(-2, -1),
            order=order,
        ) + 1j * rotate(
            im["pixels"].data.imag,
            angle=numpy.rad2deg(angle),
            axes=(-2, -1),
            order=order,
        )
    else:
        newim["pixels"].data = rotate(
            im["pixels"].data, angle=numpy.rad2deg(angle), axes=(-2, -1), order=order
        )
    return newim


def apply_voltage_pattern_to_image(
    im: Image, vp: Image, inverse=False, min_det=1e-1, **kwargs
) -> Image:
    """Apply a voltage pattern to an image

    For each pixel, the application is as follows:

    I_{corrected}(l,m) = vp(l,m) I(l,m) jones(j,m).H

    :param im: Image to have jones applied
    :param vp: Jones image to be applied
    :param inverse: Apply the inverse (default=False)
    :param min_det: Minimum determinant to correct
    :return: new Image with Jones applied
    """

    # assert image_is_canonical(im)

    # assert isinstance(im, Image)
    # assert isinstance(vp, Image)

    newim = create_empty_image_like(im)

    if inverse:
        log.debug("apply_gaintable: Apply inverse voltage pattern image")
    else:
        log.debug("apply_gaintable: Apply voltage pattern image")

    is_scalar = vp.image_acc.shape[1] == 1

    nchan, npol, ny, nx = im["pixels"].data.shape

    assert im["pixels"].data.shape == vp["pixels"].data.shape

    if is_scalar:
        log.debug("apply_voltage_pattern_to_image: Scalar voltage pattern")
        if inverse:
            for chan in range(nchan):
                pb = (
                    vp["pixels"].data[chan, 0, ...]
                    * numpy.conjugate(vp["pixels"].data[chan, 0, ...])
                ).real
                newim["pixels"].data[chan, 0, ...] *= pb
        else:
            for chan in range(nchan):
                pb = (
                    vp["pixels"].data[chan, 0, ...]
                    * numpy.conjugate(vp["pixels"].data[chan, 0, ...])
                ).real
                mask = pb > 0.0
                newim["pixels"].data[chan, 0, ...][mask] /= pb[mask]
    else:
        log.debug("apply_voltage_pattern_to_image: Full Jones voltage pattern")
        polim = convert_stokes_to_polimage(im, vp.image_acc.polarisation_frame)
        assert npol == 4
        im_t = numpy.transpose(polim["pixels"].data, (0, 2, 3, 1)).reshape(
            [nchan, ny, nx, 2, 2]
        )
        vp_t = numpy.transpose(vp["pixels"].data, (0, 2, 3, 1)).reshape(
            [nchan, ny, nx, 2, 2]
        )
        newim_t = numpy.zeros([nchan, ny, nx, 2, 2], dtype="complex")
        for chan in range(nchan):
            for y in range(ny):
                for x in range(nx):
                    newim_t[chan, y, x] = apply_jones(
                        vp_t[chan, y, x], im_t[chan, y, x], inverse, min_det=min_det
                    )

        newim = create_image_from_array(
            newim_t.reshape([nchan, ny, nx, 4]).transpose((0, 3, 1, 2)),
            wcs=im.image_acc.wcs,
            polarisation_frame=vp.image_acc.polarisation_frame,
        )
        newim = convert_polimage_to_stokes(newim)

        return newim<|MERGE_RESOLUTION|>--- conflicted
+++ resolved
@@ -114,7 +114,6 @@
         clean_beam = rsexecute.compute(clean_beam, sync=True)
         
     if isinstance(clean_beam, dict):
-<<<<<<< HEAD
         if "bmaj" in clean_beam.keys() and \
             "bmin" in clean_beam.keys() and \
             "bpa" in clean_beam.keys():
@@ -123,21 +122,6 @@
             header.append(fits.Card("BPA", clean_beam["bpa"], "[deg] CLEAN beam position angle"))
         else:
             log.warning(f"export_image_to_fits: clean_beam is incompletely specified: {clean_beam}, not writing")
-=======
-        if (
-            "bmaj" in clean_beam.keys()
-            and "bmin" in clean_beam.keys()
-            and "bpa" in clean_beam.keys()
-        ):
-            header.append(fits.Card("BMAJ", clean_beam["bmaj"]))
-            header.append(fits.Card("BMIN", clean_beam["bmin"]))
-            header.append(fits.Card("BPA", clean_beam["bpa"]))
-        else:
-            log.warning(
-                f"export_image_to_fits: clean_beam is incompletely specified: {clean_beam}, not writing"
-            )
-
->>>>>>> ef2451fc
     if im["pixels"].data.dtype == "complex":
         return fits.writeto(
             filename=fitsfile,
