"""The data models used in RASCIL:

"""

__all__ = [
    "Configuration",
    "GainTable",
    "PointingTable",
    "Image",
    "GridData",
    "ConvolutionFunction",
    "Skycomponent",
    "SkyModel",
    "BlockVisibility",
    "FlagTable",
    "QA",
    "ScienceDataModel",
]

import logging
import warnings

import numpy
import xarray
from astropy import constants as const
from astropy import units as u
from astropy.coordinates import SkyCoord
from astropy.time import Time
from astropy.utils.exceptions import AstropyDeprecationWarning
from astropy.wcs import FITSFixedWarning

from rascil.data_models.polarisation import (
    PolarisationFrame,
    ReceptorFrame,
    polarisation_frame_from_names,
)
from rascil.data_models.xarray_coordinate_support import image_wcs, griddata_wcs, cf_wcs

warnings.simplefilter("ignore", FITSFixedWarning)
warnings.simplefilter("ignore", AstropyDeprecationWarning)

log = logging.getLogger("rascil-logger")


class XarrayAccessorMixin:
    """Convenience methods to access the fields of the xarray"""

    def __init__(self, xarray_obj):
        self._obj = xarray_obj

    def size(self):
        """Return size in GB"""
        size = self._obj.nbytes
        return size / 1024.0 / 1024.0 / 1024.0

    def datasizes(self):
        """Return string describing sizes of data variables
        :return: string
        """
        s = "Dataset size: {:.3f} GB\n".format(self._obj.nbytes / 1024 / 1024 / 1024)
        for var in self._obj.data_vars:
            s += "\t[{}]: \t{:.3f} GB\n".format(
                var, self._obj[var].nbytes / 1024 / 1024 / 1024
            )
        return s


class Configuration(xarray.Dataset):
    """A Configuration describes an array configuration.

    Here is an example::

        <xarray.Configuration>
        Dimensions:   (id: 115, spatial: 3)
        Coordinates:
          * id        (id) int64 0 1 2 3 4 5 6 7 8 ... 107 108 109 110 111 112 113 114
          * spatial   (spatial) <U1 'X' 'Y' 'Z'
        Data variables:
            names     (id) <U6 'M000' 'M001' 'M002' ... 'SKA102' 'SKA103' 'SKA104'
            xyz       (id, spatial) float64 -0.0 9e-05 1.053e+03 ... -810.3 1.053e+03
            diameter  (id) float64 13.5 13.5 13.5 13.5 13.5 ... 15.0 15.0 15.0 15.0 15.0
            mount     (id) <U4 'azel' 'azel' 'azel' 'azel' ... 'azel' 'azel' 'azel'
            vp_type   (id) <U7 'MEERKAT' 'MEERKAT' 'MEERKAT' ... 'MID' 'MID' 'MID'
            offset    (id, spatial) float64 0.0 0.0 0.0 0.0 0.0 ... 0.0 0.0 0.0 0.0 0.0
            stations  (id) <U3 '0' '1' '2' '3' '4' '5' ... '110' '111' '112' '113' '114'
        Attributes:
            rascil_data_model:  Configuration
            name:               MID
            location:           (5109237.71471275, 2006795.66194638, -3239109.1838011...
            receptor_frame:     <rascil.data_models.polarisation.ReceptorFrame object...
            frame:

    """

    __slots__ = ()

    def __init__(
        self,
        name="",
        location=None,
        names=None,
        xyz=None,
        mount="alt-az",
        frame="",
        receptor_frame=ReceptorFrame("linear"),
        diameter=None,
        offset=None,
        stations="%s",
        vp_type=None,
    ):

        """Configuration object describing data for processing

        :param name: Name of configuration e.g. 'LOWR3'
        :param location: Location of array as an astropy EarthLocation
        :param names: Names of the dishes/stations
        :param xyz: Geocentric coordinates of dishes/stations
        :param mount: Mount types of dishes/stations 'altaz' | 'xy' | 'equatorial'
        :param frame: Reference frame of locations
        :param receptor_frame: Receptor frame
        :param diameter: Diameters of dishes/stations (m)
        :param offset: Axis offset (m)
        :param stations: Identifiers of the dishes/stations
        :param vp_type: Type of voltage pattern (string)
        """

        super().__init__()

        nants = len(names)
        if isinstance(stations, str):
            stations = [stations % ant for ant in range(nants)]
            if isinstance(names, str):
                names = [names % ant for ant in range(nants)]
            if isinstance(mount, str):
                mount = numpy.repeat(mount, nants)
        if offset is None:
            offset = numpy.zeros([nants, 3])
        if vp_type is None:
            vp_type = numpy.repeat("", nants)

        coords = {"id": list(range(nants)), "spatial": ["X", "Y", "Z"]}

        datavars = dict()
        datavars["names"] = xarray.DataArray(
            names, coords={"id": list(range(nants))}, dims=["id"]
        )
        datavars["xyz"] = xarray.DataArray(xyz, coords=coords, dims=["id", "spatial"])
        datavars["diameter"] = xarray.DataArray(
            diameter, coords={"id": list(range(nants))}, dims=["id"]
        )
        datavars["mount"] = xarray.DataArray(
            mount, coords={"id": list(range(nants))}, dims=["id"]
        )
        datavars["vp_type"] = xarray.DataArray(
            vp_type, coords={"id": list(range(nants))}, dims=["id"]
        )
        datavars["offset"] = xarray.DataArray(
            offset, coords=coords, dims=["id", "spatial"]
        )
        datavars["stations"] = xarray.DataArray(
            stations, coords={"id": list(range(nants))}, dims=["id"]
        )

        attrs = dict()
        attrs["rascil_data_model"] = "Configuration"
        attrs["name"] = name  # Name of configuration
        attrs["location"] = location  # EarthLocation
        attrs["receptor_frame"] = receptor_frame
        attrs["frame"] = frame

        super().__init__(datavars, coords=coords, attrs=attrs)


@xarray.register_dataset_accessor("configuration_acc")
class ConfigurationAccessor(XarrayAccessorMixin):
    """Convenience methods to access the fields of the Configuration"""

    def __init__(self, xarray_obj):
        super().__init__(xarray_obj)

    @property
    def nants(self):
        """Names of the dishes/stations"""
        return len(self._obj["names"])


class GainTable(xarray.Dataset):
    """Gain table with: time, antenna,  weight columns

    The weight is usually that output from gain solvers.

    Here is an example::

        <xarray.GainTable>
        Dimensions:    (antenna: 115, frequency: 3, receptor1: 2, receptor2: 2, time: 3)
        Coordinates:
          * time       (time) float64 5.085e+09 5.085e+09 5.085e+09
          * antenna    (antenna) int64 0 1 2 3 4 5 6 7 ... 108 109 110 111 112 113 114
          * frequency  (frequency) float64 1e+08 1.05e+08 1.1e+08
          * receptor1  (receptor1) <U1 'X' 'Y'
          * receptor2  (receptor2) <U1 'X' 'Y'
        Data variables:
            gain       (time, antenna, frequency, receptor1, receptor2) complex128 (0...
            weight     (time, antenna, frequency, receptor1, receptor2) float64 1.0 ....
            residual   (time, frequency, receptor1, receptor2) float64 0.0 0.0 ... 0.0
            interval   (time) float32 99.72697 99.72697 99.72697
            datetime   (time) datetime64[ns] 2000-01-01T03:54:07.843184299 ... 2000-0...
        Attributes:
            rascil_data_model:  GainTable
            receptor_frame:     <rascil.data_models.polarisation.ReceptorFrame object...
            phasecentre:        <SkyCoord (ICRS): (ra, dec) in deg    (180., -35.)>
            configuration:      <xarray.Configuration> Dimensions:   (id: 115, spati...

    """

    __slots__ = ()

    def __init__(
        self,
        gain: numpy.array = None,
        time: numpy.array = None,
        interval=None,
        weight: numpy.array = None,
        residual: numpy.array = None,
        frequency: numpy.array = None,
        receptor_frame: ReceptorFrame = ReceptorFrame("linear"),
        phasecentre=None,
        configuration=None,
    ):
        """Create a gaintable from arrays

        The definition of gain is:

            Vobs = g_i g_j^* Vmodel

        :param gain: Complex gain [nrows, nants, nchan, nrec, nrec]
        :param time: Centroid of solution [nrows]
        :param interval: Interval of validity
        :param weight: Weight of gain [nrows, nchan, nrec, nrec]
        :param residual: Residual of fit [nchan, nrec, nrec]
        :param frequency: Frequency [nchan]
        :param receptor_frame: Receptor frame
        :param phasecentre: Phasecentre (SkyCoord)
        :param configuration: Configuration
        """

        super().__init__()

        ntimes, nants, nchan, nrec, _ = gain.shape
        antennas = range(nants)
        coords = {
            "time": time,
            "antenna": antennas,
            "frequency": frequency,
            "receptor1": receptor_frame.names,
            "receptor2": receptor_frame.names,
        }

        datavars = dict()
        datavars["gain"] = xarray.DataArray(
            gain, dims=["time", "antenna", "frequency", "receptor1", "receptor2"]
        )
        datavars["weight"] = xarray.DataArray(
            weight, dims=["time", "antenna", "frequency", "receptor1", "receptor2"]
        )
        datavars["residual"] = xarray.DataArray(
            residual, dims=["time", "frequency", "receptor1", "receptor2"]
        )
        datavars["interval"] = xarray.DataArray(interval, dims=["time"])
        datavars["datetime"] = xarray.DataArray(
            Time(time / 86400.0, format="mjd", scale="utc").datetime64, dims="time"
        )
        attrs = dict()
        attrs["rascil_data_model"] = "GainTable"
        attrs["receptor_frame"] = receptor_frame
        attrs["phasecentre"] = phasecentre
        attrs["configuration"] = configuration

        super().__init__(datavars, coords=coords, attrs=attrs)


@xarray.register_dataset_accessor("gaintable_acc")
class GainTableAccessor(XarrayAccessorMixin):
    def __init__(self, xarray_obj):
        super().__init__(xarray_obj)

    @property
    def ntimes(self):
        """Number of times (i.e. rows) in this table"""
        return self._obj["gain"].shape[0]

    @property
    def nants(self):
        """Number of dishes/stations"""
        return self._obj["gain"].shape[1]

    @property
    def nchan(self):
        """Number of channels"""
        return self._obj["gain"].shape[2]

    @property
    def nrec(self):
        """Number of receivers"""
        return len(self._obj["receptor1"])

    @property
    def receptors(self):
        """Receptors"""
        return self._obj["receptor1"]


class PointingTable(xarray.Dataset):
    """Pointing table with data_models: time, antenna, offset[:, chan, rec, 2], weight columns

    Here is an example::

        <xarray.PointingTable>
        Dimensions:    (angle: 2, antenna: 115, frequency: 3, receptor: 2, time: 3)
        Coordinates:
          * time       (time) float64 5.085e+09 5.085e+09 5.085e+09
          * antenna    (antenna) int64 0 1 2 3 4 5 6 7 ... 108 109 110 111 112 113 114
          * frequency  (frequency) float64 1e+08 1.05e+08 1.1e+08
          * receptor   (receptor) <U1 'X' 'Y'
          * angle      (angle) <U2 'az' 'el'
        Data variables:
            pointing   (time, antenna, frequency, receptor, angle) float64 -0.0002627...
            nominal    (time, antenna, frequency, receptor, angle) float64 -3.142 ......
            weight     (time, antenna, frequency, receptor, angle) float64 1.0 ... 1.0
            residual   (time, frequency, receptor, angle) float64 0.0 0.0 ... 0.0 0.0
            interval   (time) float64 99.73 99.73 99.73
            datetime   (time) datetime64[ns] 2000-01-01T03:54:07.843184299 ... 2000-0...
        Attributes:
            rascil_data_model:  PointingTable
            receptor_frame:     <rascil.data_models.polarisation.ReceptorFrame object...
            pointing_frame:     azel
            pointingcentre:     <SkyCoord (ICRS): (ra, dec) in deg    (180., -35.)>
            configuration:      <xarray.Configuration> Dimensions:   (id: 115, spati...

    """

    __slots__ = ()

    def __init__(
        self,
        data=None,
        pointing: numpy.array = None,
        nominal: numpy.array = None,
        time: numpy.array = None,
        interval=None,
        weight: numpy.array = None,
        residual: numpy.array = None,
        frequency: numpy.array = None,
        receptor_frame: ReceptorFrame = ReceptorFrame("linear"),
        pointing_frame: str = "local",
        pointingcentre=None,
        configuration=None,
    ):
        """Create a pointing table from arrays

        :param data: Structured data (used in copying)
        :param pointing: Pointing (rad) [:, nants, nchan, nrec, 2]
        :param nominal: Nominal pointing (rad) [:, nants, nchan, nrec, 2]
        :param time: Centroid of solution [:]
        :param interval: Interval of validity
        :param weight: Weight [: nants, nchan, nrec]
        :param residual: Residual [: nants, nchan, nrec, 2]
        :param frequency: [nchan]
        :param receptor_frame: e.g. Receptor_frame("linear")
        :param pointing_frame: Pointing frame
        :param pointingcentre: SkyCoord
        :param configuration: Configuration
        """
        super().__init__()

        ntimes, nants, nchan, nrec, _ = pointing.shape
        antennas = range(nants)

        coords = {
            "time": time,
            "antenna": antennas,
            "frequency": frequency,
            "receptor": receptor_frame.names,
            "angle": ["az", "el"],
        }

        datavars = dict()
        datavars["pointing"] = xarray.DataArray(
            pointing, dims=["time", "antenna", "frequency", "receptor", "angle"]
        )
        datavars["nominal"] = xarray.DataArray(
            nominal, dims=["time", "antenna", "frequency", "receptor", "angle"]
        )
        datavars["weight"] = xarray.DataArray(
            weight, dims=["time", "antenna", "frequency", "receptor", "angle"]
        )
        datavars["residual"] = xarray.DataArray(
            residual, dims=["time", "frequency", "receptor", "angle"]
        )
        datavars["interval"] = xarray.DataArray(interval, dims=["time"])
        datavars["datetime"] = xarray.DataArray(
            Time(time / 86400.0, format="mjd", scale="utc").datetime64, dims="time"
        )

        attrs = dict()
        attrs["rascil_data_model"] = "PointingTable"
        attrs["receptor_frame"] = receptor_frame
        attrs["pointing_frame"] = pointing_frame
        attrs["pointingcentre"] = pointingcentre
        attrs["configuration"] = configuration

        super().__init__(datavars, coords=coords, attrs=attrs)


@xarray.register_dataset_accessor("pointingtable_acc")
class PointingTableAccessor(XarrayAccessorMixin):
    def __init__(self, xarray_obj):
        super().__init__(xarray_obj)

    @property
    def nants(self):
        """Number of dishes/stations"""
        return self._obj["pointing"].shape[1]

    @property
    def nchan(self):
        """Number of channels"""
        return len(self._obj["pointing"].frequency)

    @property
    def nrec(self):
        """Number of receptors"""
        return self.receptor_frame.nrec


class Image(xarray.Dataset):
    """Image class with pixels as an xarray.DataArray and the AstroPy`implementation of
    a World Coodinate System <http://docs.astropy.org/en/stable/wcs>`_

    The actual image values are kept in a data_var of the xarray.Dataset called "pixels"

    Many operations can be done conveniently using xarray processing_components on Image or on
    numpy operations on Image["pixels"].data. If the "pixels" data variable is chunked then
    Dask is automatically used whereever possible to distribute processing.

    Here is an example::

        <xarray.Image>
        Dimensions:       (chan: 3, pol: 4, x: 256, y: 256)
        Coordinates:
            frequency     (chan) float64 1e+08 1.01e+08 1.02e+08
            polarisation  (pol) <U1 'I' 'Q' 'U' 'V'
          * y             (y) float64 -35.11 -35.11 -35.11 ... -34.89 -34.89 -34.89
          * x             (x) float64 179.9 179.9 179.9 179.9 ... 180.1 180.1 180.1
            ra            (x, y) float64 180.1 180.1 180.1 180.1 ... 179.9 179.9 179.9
            dec           (x, y) float64 -35.11 -35.11 -35.11 ... -34.89 -34.89 -34.89
        Dimensions without coordinates: chan, pol
        Data variables:
            pixels        (chan, pol, y, x) float64 0.0 0.0 0.0 0.0 ... 0.0 0.0 0.0 0.0
        Attributes:
            rascil_data_model:  Image
            frame:              icrs


    """

    __slots__ = ()

    def __init__(self, data, polarisation_frame=None, wcs=None, clean_beam=None):
        """Create an Image

        Note that the spatial coordinates x, y are linear. ra, dec coordinates can be
        image via :py:func:`rascil.processing_components.image.operations.image_add_ra_dec_grid`

        The addition of ra, dec grid enables selections such as:

        secd = 1.0 / numpy.cos(numpy.deg2rad(im.dec_grid))
        r = numpy.hypot(
            (im.ra_grid - im.ra) * secd,
            im.dec_grid - im.image.dec,
        )
        show_image(im.where(r < 0.3, 0.0))
        plt.show()


        :param data: pixel values
        :param polarisation_frame: as a PolarisationFrame object
        :param wcs: WCS object
        :param clean_beam: dict e.g. {"bmaj":0.1, "bmin":0.05, "bpa":-60.0}. Units are deg, deg, deg
        :return: Image (i.e. xarray.Dataset)
        """
        super().__init__()

        nchan, npol, ny, nx = data.shape

        frequency = wcs.sub([4]).wcs_pix2world(range(nchan), 0)[0]
        cellsize = numpy.deg2rad(numpy.abs(wcs.wcs.cdelt[1]))
        ra = numpy.deg2rad(wcs.wcs.crval[0])
        dec = numpy.deg2rad(wcs.wcs.crval[1])

        # Define the dimensions
        dims = ["frequency", "polarisation", "y", "x"]

        # Define the coordinates on these dimensions
        coords = {
            "frequency": ("frequency", frequency),
            "polarisation": ("polarisation", polarisation_frame.names),
            "y": numpy.linspace(
                dec - cellsize * ny / 2, dec + cellsize * ny / 2, ny, endpoint=False
            ),
            "x": numpy.linspace(
                ra - cellsize * nx / 2, ra + cellsize * nx / 2, nx, endpoint=False
            ),
        }

        assert (
            data.shape[0] == nchan
        ), "Number of frequency channels {} and data shape {} are incompatible".format(
            len(frequency), data.shape
        )
        assert (
            data.shape[1] == npol
        ), "Polarisation frame {} and data shape {} are incompatible".format(
            polarisation_frame.type, data.shape
        )
        assert coords["x"][0] != coords["x"][-1]
        assert coords["y"][0] != coords["y"][-1]

        assert len(coords["y"]) == ny
        assert len(coords["x"]) == nx

        data_vars = dict()
        data_vars["pixels"] = xarray.DataArray(data, dims=dims, coords=coords)

        if isinstance(clean_beam, dict):
            for key in ["bmaj", "bmin", "bpa"]:
                if key not in clean_beam.keys():
                    raise KeyError(f"Image: clean_beam must have key {key}")

        attrs = {
            "rascil_data_model": "Image",
            "_polarisation_frame": polarisation_frame.type,
            "_projection": (wcs.wcs.ctype[0], wcs.wcs.ctype[1]),
            "spectral_type": wcs.wcs.ctype[3],
            "clean_beam": clean_beam,
            "refpixel": (wcs.wcs.crpix),
<<<<<<< HEAD
=======
            "channel_bandwidth": wcs.wcs.cdelt[3],
            "ra": ra,
            "dec": dec,
>>>>>>> 5e9dac2a
        }

        super().__init__(data_vars, coords=coords, attrs=attrs)


@xarray.register_dataset_accessor("image_acc")
class ImageAccessor(XarrayAccessorMixin):
    def __init__(self, xarray_obj):
        super().__init__(xarray_obj)

    @property
    def shape(self):
        """Shape of array

        :return:
        """
        return self._obj["pixels"].data.shape

    @property
    def nchan(self):
        """Number of channels

        :return: Number of channels
        """
        return len(self._obj.frequency)

    @property
    def npol(self):
        """Number of polarisations

        :return: Number of polarisations
        """
        return PolarisationFrame(self._obj.attrs["_polarisation_frame"]).npol

    @property
    def polarisation_frame(self):
        """Polarisation frame (from coords)

        :return:
        """
        return PolarisationFrame(self._obj.attrs["_polarisation_frame"])

    @property
    def projection(self):
        """Projection (from coords)

        :return:
        """
        return self._obj.attrs["_projection"]

    @property
    def phasecentre(self):
        """Return the phasecentre as a SkyCoord

        :return:
        """
        return SkyCoord(
            numpy.rad2deg(self._obj.attrs["ra"]) * u.deg,
            numpy.rad2deg(self._obj.attrs["dec"]) * u.deg,
            frame="icrs",
            equinox="J2000",
        )

    @property
    def wcs(self):
        """Return the equivalent WCS

        :return:
        """
        return image_wcs(self._obj)


class GridData(xarray.Dataset):
    """Class to hold Gridded data for Fourier processing
    - Has four or more coordinates: [chan, pol, z, y, x] where x can be u, l; y can be v, m; z can be w, n

    The conventions for indexing in WCS and numpy are opposite.
    - In astropy.wcs, the order is (longitude, latitude, polarisation, frequency)
    - in numpy, the order is (frequency, polarisation, depth, latitude, longitude)

    .. warning::
        The polarisation_frame is kept in two places, the WCS and the polarisation_frame
        variable. The latter should be considered definitive.

    Here is an example::

        <xarray.Image>
        Dimensions:       (chan: 3, l: 256, m: 256, pol: 4)
        Coordinates:
            frequency     (chan) float64 1e+08 1.01e+08 1.02e+08
            polarisation  (pol) <U1 'I' 'Q' 'U' 'V'
          * m             (m) float64 -35.11 -35.11 -35.11 ... -34.89 -34.89 -34.89
          * l             (l) float64 179.9 179.9 179.9 179.9 ... 180.1 180.1 180.1
            ra            (l, m) float64 180.1 180.1 180.1 180.1 ... 179.9 179.9 179.9
            dec           (l, m) float64 -35.11 -35.11 -35.11 ... -34.89 -34.89 -34.89
        Dimensions without coordinates: chan, pol
        Data variables:
            pixels        (chan, pol, m, l) float64 0.0 0.0 0.0 0.0 ... 0.0 0.0 0.0 0.0
        Attributes:
            rascil_data_model:  Image


    """

    __slots__ = ()

    def __init__(self, data, polarisation_frame=None, grid_wcs=None):
        """Create a GridData

        :param polarisation_frame:
        :return: GridData
        """

        super().__init__()

        nchan, npol, nv, nu = data.shape

        frequency = grid_wcs.sub([4]).wcs_pix2world(range(nchan), 0)[0]

        assert npol == polarisation_frame.npol
        cu = grid_wcs.wcs.crval[0]
        cv = grid_wcs.wcs.crval[1]
        du = grid_wcs.wcs.cdelt[0]
        dv = grid_wcs.wcs.cdelt[1]

        dims = ["frequency", "polarisation", "u", "v"]

        # Define the coordinates on these dimensions
        coords = {
            "frequency": frequency,
            "polarisation": polarisation_frame.names,
            "v": numpy.linspace(cv - dv * nv / 2, cv + dv * nv / 2, nv, endpoint=False),
            "u": numpy.linspace(cu - du * nu / 2, cu + du * nu / 2, nu, endpoint=False),
        }

        attrs = dict()

        attrs["rascil_data_model"] = "GridData"
        attrs["_polarisation_frame"] = polarisation_frame.type

        data_vars = dict()
        data_vars["pixels"] = xarray.DataArray(data, dims=dims, coords=coords)
        super().__init__(data_vars, coords=coords, attrs=attrs)


@xarray.register_dataset_accessor("griddata_acc")
class GridDataAccessor(XarrayAccessorMixin):
    def __init__(self, xarray_obj):
        super().__init__(xarray_obj)

    @property
    def nchan(self):
        """Number of channels"""
        return len(self._obj.frequency)

    def npol(self):
        """Number of polarisations

        :return: Number of polarisations
        """
        return PolarisationFrame(self._obj.attrs["_polarisation_frame"]).npol

    @property
    def polarisation_frame(self):
        """Polarisation frame (from coords)

        :return:
        """
        return PolarisationFrame(self._obj.attrs["_polarisation_frame"])

    @property
    def shape(self):
        """Shape of data array"""
        return self._obj["pixels"].data.shape

    @property
    def griddata_wcs(self):
        """Return the equivalent WCS

        :return:
        """
        return griddata_wcs(self._obj)

    @property
    def projection_wcs(self):
        """Return the equivalent WCS

        :return:
        """
        return image_wcs(self._obj)


class ConvolutionFunction(xarray.Dataset):
    """Class to hold Convolution function for Fourier processing
    - Has four or more coordinates: [chan, pol, z, y, x] where x can be u, l; y can be v, m; z can be w, n

    The cf has axes [chan, pol, dy, dx, y, x] where z, y, x are spatial axes in either sky or Fourier plane. The
    order in the WCS is reversed so the grid_WCS describes UU, VV, WW, STOKES, FREQ axes

    The axes UU,VV have the same physical stride as the image, The axes DUU, DVV are subsampled.

    Convolution function holds the original sky plane projection in the projection_wcs.

    Here is an example::

        <xarray.ConvolutionFunction>
        Dimensions:       (du: 8, dv: 8, frequency: 1, polarisation: 1, u: 16, v: 16, w: 1)
        Coordinates:
          * frequency     (frequency) float64 1e+08
          * polarisation  (polarisation) <U1 'I'
          * w             (w) float64 0.0
          * dv            (dv) float64 -1.031e+05 -7.735e+04 ... 5.157e+04 7.735e+04
          * du            (du) float64 -1.031e+05 -7.735e+04 ... 5.157e+04 7.735e+04
          * v             (v) float64 -1.65e+06 -1.444e+06 ... 1.238e+06 1.444e+06
          * u             (u) float64 -1.65e+06 -1.444e+06 ... 1.238e+06 1.444e+06
        Data variables:
            pixels        (frequency, polarisation, w, dv, du, v, u) complex128 0j .....
        Attributes:
            rascil_data_model:   ConvolutionFunction
            grid_wcs:            WCS Keywords Number of WCS axes: 7 CTYPE : 'UU' ...
            projection_wcs:      WCS Keywords Number of WCS axes: 4 CTYPE : 'RA--...
            polarisation_frame:  stokesI


    """

    __slots__ = ()

    def __init__(self, data, cf_wcs=None, polarisation_frame=None):
        """Create ConvolutionFunction

        :param data: Data for cf
        :param cf_wcs: Astropy WCS object for the grid
        :param polarisation_frame: Polarisation_frame e.g. PolarisationFrame('linear')
        """

        super().__init__()

        nchan, npol, nw, oversampling, _, support, _ = data.shape
        frequency = cf_wcs.sub(["spectral"]).wcs_pix2world(range(nchan), 0)[0]

        assert (
            npol == polarisation_frame.npol
        ), "Mismatch between requested image polarisation and actual visibility polarisation"

        du = cf_wcs.wcs.cdelt[0]
        dv = cf_wcs.wcs.cdelt[1]
        ddu = cf_wcs.wcs.cdelt[0] / oversampling
        ddv = cf_wcs.wcs.cdelt[1] / oversampling
        cu = cf_wcs.wcs.crval[0]
        cv = cf_wcs.wcs.crval[1]
        cdu = oversampling // 2
        cdv = oversampling // 2

        wstep = numpy.abs(cf_wcs.wcs.cdelt[4])

        coords = {
            "frequency": frequency,
            "polarisation": polarisation_frame.names,
            "dv": numpy.linspace(
                cdv - ddv * oversampling / 2,
                cdv + ddv * oversampling / 2,
                oversampling,
                endpoint=False,
            ),
            "du": numpy.linspace(
                cdu - ddu * oversampling / 2,
                cdu + ddu * oversampling / 2,
                oversampling,
                endpoint=False,
            ),
            "w": numpy.linspace(-wstep * nw / 2, wstep * nw / 2, nw, endpoint=False),
            "v": numpy.linspace(
                cv - dv * support / 2, cv + dv * support / 2, support, endpoint=False
            ),
            "u": numpy.linspace(
                cu - du * support / 2, cu + du * support / 2, support, endpoint=False
            ),
        }

        if nw == 1:
            coords["w"]: numpy.zeros([1])

        dims = ["frequency", "polarisation", "w", "dv", "du", "u", "v"]

        assert coords["u"][0] != coords["u"][-1]
        assert coords["v"][0] != coords["v"][-1]

        attrs = dict()
        attrs["rascil_data_model"] = "ConvolutionFunction"
        attrs["_polarisation_frame"] = polarisation_frame.type

        nchan = len(frequency)
        npol = polarisation_frame.npol
        if data is None:
            data = numpy.zeros(
                [nchan, npol, nw, oversampling, oversampling, support, support],
                dtype="complex",
            )
        else:
            assert data.shape == (
                nchan,
                npol,
                nw,
                oversampling,
                oversampling,
                support,
                support,
            ), "Polarisation frame {} and data shape {} are incompatible".format(
                polarisation_frame.type, data.shape
            )
        data_vars = dict()
        data_vars["pixels"] = xarray.DataArray(data, dims=dims, coords=coords)
        super().__init__(data_vars, coords=coords, attrs=attrs)


@xarray.register_dataset_accessor("convolutionfunction_acc")
class ConvolutionFunctionAccessor(XarrayAccessorMixin):
    def __init__(self, xarray_obj):
        super().__init__(xarray_obj)

    @property
    def nchan(self):
        """Number of channels"""
        return len(self._obj.frequency)

    @property
    def npol(self):
        """Number of polarisations"""
        return PolarisationFrame(self._obj.attrs["_polarisation_frame"]).npol

    @property
    def cf_wcs(self):
        """Return the equivalent WCS

        :return:
        """
        return cf_wcs(self._obj)

    @property
    def shape(self):
        """Shape of data array"""
        return self._obj["pixels"].data.shape

    @property
    def polarisation_frame(self):
        """Polarisation frame (from coords)

        :return:
        """
        return PolarisationFrame(self._obj.attrs["_polarisation_frame"])


class Skycomponent:
    """Skycomponents are used to represent compact sources on the sky. They possess direction,
    flux as a function of frequency and polarisation, shape (with params), and polarisation frame.

    For example, the following creates and predicts the visibility from a collection of point sources
    drawn from the GLEAM catalog::

        sc = create_low_test_skycomponents_from_gleam(flux_limit=1.0,
                                                    polarisation_frame=PolarisationFrame("stokesIQUV"),
                                                    frequency=frequency, kind='cubic',
                                                    phasecentre=phasecentre,
                                                    radius=0.1)
        model = create_image_from_visibility(vis, cellsize=0.001, npixel=512, frequency=frequency,
                                            polarisation_frame=PolarisationFrame('stokesIQUV'))

        bm = create_low_test_beam(model=model)
        sc = apply_beam_to_skycomponent(sc, bm)
        vis = dft_skycomponent_visibility(vis, sc)
    """

    def __init__(
        self,
        direction=None,
        frequency=None,
        name=None,
        flux=None,
        shape="Point",
        polarisation_frame=PolarisationFrame("stokesIQUV"),
        params=None,
    ):
        """Define the required structure

        :param direction: SkyCoord
        :param frequency: numpy.array [nchan]
        :param name: user friendly name
        :param flux: numpy.array [nchan, npol]
        :param shape: str e.g. 'Point' 'Gaussian'
        :param polarisation_frame: Polarisation_frame e.g. PolarisationFrame('stokesIQUV')
        :param params: numpy.array shape dependent parameters
        """

        self.direction = direction
        self.frequency = numpy.array(frequency)
        self.name = name
        self.flux = numpy.array(flux)
        self.shape = shape
        if params is None:
            params = {}
        self.params = params
        self.polarisation_frame = polarisation_frame

        assert len(self.frequency.shape) == 1, frequency
        assert len(self.flux.shape) == 2, flux
        assert (
            self.frequency.shape[0] == self.flux.shape[0]
        ), "Frequency shape %s, flux shape %s" % (self.frequency.shape, self.flux.shape)
        assert (
            polarisation_frame.npol == self.flux.shape[1]
        ), "Polarisation is %s, flux shape %s" % (
            polarisation_frame.type,
            self.flux.shape,
        )

    @property
    def nchan(self):
        """Number of channels"""
        return self.flux.shape[0]

    @property
    def npol(self):
        """Number of polarisations"""
        return self.flux.shape[1]

    def __str__(self):
        """Default printer for Skycomponent"""
        s = "Skycomponent:\n"
        s += "\tName: %s\n" % self.name
        s += "\tFlux: %s\n" % self.flux
        s += "\tFrequency: %s\n" % self.frequency
        s += "\tDirection: %s\n" % self.direction
        s += "\tShape: %s\n" % self.shape

        s += "\tParams: %s\n" % self.params
        s += "\tPolarisation frame: %s\n" % str(self.polarisation_frame.type)
        return s


class SkyModel:
    """A model for the sky, including an image, components, gaintable and a mask"""

    def __init__(
        self, image=None, components=None, gaintable=None, mask=None, fixed=False
    ):
        """A model of the sky as an image, components, gaintable and a mask

        Use copy_skymodel to make a proper copy of skymodel
        :param image: Image
        :param components: List of components
        :param gaintable: Gaintable for this skymodel
        :param mask: Mask for the image
        :param fixed: Is this model fixed?
        """
        if components is None:
            components = []

        # if image is not None:
        ##assert isinstance(image, Image), image
        self.image = image

        self.components = [sc for sc in components]
        self.gaintable = gaintable

        # if mask is not None:
        #    #assert isinstance(mask, Image), mask
        self.mask = mask

        self.fixed = fixed

    def __str__(self):
        """Default printer for SkyModel"""
        s = "SkyModel: fixed: %s\n" % self.fixed
        for i, sc in enumerate(self.components):
            s += str(sc)
        s += "\n"

        s += str(self.image)
        s += "\n"

        s += str(self.mask)
        s += "\n"

        s += str(self.gaintable)

        return s


class BlockVisibility(xarray.Dataset):
    """BlockVisibility xarray Dataset class

    BlockVisibility is defined to hold an observation with one direction.

    The phasecentre is the direct of delay tracking i.e. n=0. If uvw are rotated then this
    should be updated with the new delay tracking centre.

    Polarisation frame is the same for the entire data set and can be stokesI, circular, circularnp, linear, linearnp

    The configuration is stored as an attribute.

    Here is an example::

        <xarray.BlockVisibility>
        Dimensions:            (baselines: 6670, frequency: 3, polarisation: 4, time: 3, uvw_index: 3)
        Coordinates:
          * time               (time) float64 5.085e+09 5.085e+09 5.085e+09
          * baselines          (baselines) MultiIndex
          - antenna1           (baselines) int64 0 0 0 0 0 0 ... 112 112 112 113 113 114
          - antenna2           (baselines) int64 0 1 2 3 4 5 ... 112 113 114 113 114 114
          * frequency          (frequency) float64 1e+08 1.05e+08 1.1e+08
          * polarisation       (polarisation) <U2 'XX' 'XY' 'YX' 'YY'
          * uvw_index          (uvw_index) <U1 'u' 'v' 'w'
        Data variables:
            integration_time   (time) float32 99.72697 99.72697 99.72697
            datetime           (time) datetime64[ns] 2000-01-01T03:54:07.843184299 .....
            vis                (time, baselines, frequency, polarisation) complex128 ...
            weight             (time, baselines, frequency, polarisation) float32 0.0...
            imaging_weight     (time, baselines, frequency, polarisation) float32 0.0...
            flags              (time, baselines, frequency, polarisation) float32 0.0...
            uvw                (time, baselines, uvw_index) float64 0.0 0.0 ... 0.0 0.0
            uvw_lambda         (time, baselines, frequency, uvw_index) float64 0.0 .....
            uvdist_lambda      (time, baselines, frequency) float64 0.0 0.0 ... 0.0 0.0
            channel_bandwidth  (frequency) float64 1e+07 1e+07 1e+07
        Attributes:
            phasecentre:         <SkyCoord (ICRS): (ra, dec) in deg    (180., -35.)>
            configuration:       <xarray.Configuration>Dimensions:   (id: 115, spat...
            polarisation_frame:  linear
            source:              unknown
            meta:                None


    """

    __slots__ = ()

    def __init__(
        self,
        frequency=None,
        channel_bandwidth=None,
        phasecentre=None,
        configuration=None,
        uvw=None,
        time=None,
        vis=None,
        weight=None,
        integration_time=None,
        flags=None,
        baselines=None,
        polarisation_frame=PolarisationFrame("stokesI"),
        imaging_weight=None,
        source="anonymous",
        meta=None,
        low_precision="float32",
    ):
        """BlockVisibility

        :param frequency: Frequency [nchan]
        :param channel_bandwidth: Channel bandwidth [nchan]
        :param phasecentre: Phasecentre (SkyCoord)
        :param configuration: Configuration
        :param uvw: UVW coordinates (m) [:, nant, nant, 3]
        :param time: Time (UTC) [:]
        :param baselines: List of baselines
        :param flags: Flags [:, nant, nant, nchan]
        :param weight: [:, nant, nant, nchan, npol]
        :param imaging_weight: [:, nant, nant, nchan, npol]
        :param integration_time: Integration time [:]
        :param polarisation_frame: Polarisation_Frame e.g. Polarisation_Frame("linear")
        :param source: Source name
        :param meta: Meta info
        """

        super().__init__()

        if weight is None:
            weight = numpy.ones(vis.shape)
        else:
            assert weight.shape == vis.shape

        if imaging_weight is None:
            imaging_weight = weight
        else:
            assert imaging_weight.shape == vis.shape

        if integration_time is None:
            integration_time = numpy.ones_like(time)
        else:
            assert len(integration_time) == len(time)

        k = (frequency / const.c).value
        if len(frequency) == 1:
            uvw_lambda = (uvw * k)[..., numpy.newaxis, :]
        else:
            uvw_lambda = numpy.einsum("tbs,k->tbks", uvw, k)

        nchan = len(frequency)
        npol = polarisation_frame.npol
        # Define the names of the dimensions

        coords = {
            "time": time,
            "baselines": baselines,
            "frequency": frequency,
            "polarisation": polarisation_frame.names,
            "spatial": ["u", "v", "w"],
        }

        datavars = dict()
        datavars["integration_time"] = xarray.DataArray(
            integration_time.astype(low_precision), dims=["time"], attrs={"units": "s"}
        )
        datavars["datetime"] = xarray.DataArray(
            Time(time / 86400.0, format="mjd", scale="utc").datetime64,
            dims=["time"],
            attrs={"units": "s"},
        )
        datavars["vis"] = xarray.DataArray(
            vis,
            dims=["time", "baselines", "frequency", "polarisation"],
            attrs={"units": "Jy"},
        )
        datavars["weight"] = xarray.DataArray(
            weight.astype(low_precision),
            dims=["time", "baselines", "frequency", "polarisation"],
        )
        datavars["imaging_weight"] = xarray.DataArray(
            imaging_weight.astype(low_precision),
            dims=["time", "baselines", "frequency", "polarisation"],
        )
        datavars["flags"] = xarray.DataArray(
            flags.astype(low_precision),
            dims=["time", "baselines", "frequency", "polarisation"],
        )
        datavars["uvw"] = xarray.DataArray(
            uvw, dims=["time", "baselines", "spatial"], attrs={"units": "m"}
        )

        datavars["uvw_lambda"] = xarray.DataArray(
            uvw_lambda,
            dims=["time", "baselines", "frequency", "spatial"],
            attrs={"units": "lambda"},
        )
        datavars["uvdist_lambda"] = xarray.DataArray(
            numpy.hypot(uvw_lambda[..., 0], uvw_lambda[..., 1]),
            dims=["time", "baselines", "frequency"],
            attrs={"units": "lambda"},
        )

        datavars["channel_bandwidth"] = xarray.DataArray(
            channel_bandwidth, dims=["frequency"], attrs={"units": "Hz"}
        )

        attrs = dict()
        attrs["configuration"] = configuration  # Antenna/station configuration
        attrs["source"] = source
        attrs["phasecentre"] = phasecentre
        attrs["_polarisation_frame"] = polarisation_frame.type
        attrs["meta"] = meta

        super().__init__(datavars, coords=coords, attrs=attrs)


@xarray.register_dataset_accessor("blockvisibility_acc")
class BlockVisibilityAccessor(XarrayAccessorMixin):
    def __init__(self, xarray_obj):
        super().__init__(xarray_obj)

    @property
    def rows(self):
        """Rows"""
        return range(len(self._obj.time))

    @property
    def ntimes(self):
        """Number of times (i.e. rows) in this table"""
        return len(self._obj["time"])

    @property
    def nchan(self):
        """Number of channels"""
        return len(self._obj["frequency"])

    @property
    def npol(self):
        """Number of polarisations"""
        return len(self._obj.polarisation)

    @property
    def polarisation_frame(self):
        """Polarisation frame (from coords)

        :return:
        """
        return PolarisationFrame(self._obj.attrs["_polarisation_frame"])

    @property
    def nants(self):
        """Number of antennas"""
        return self._obj.configuration.configuration_acc.nants

    @property
    def nbaselines(self):
        """Number of Baselines"""
        return len(self._obj["baselines"])

    @property
    def u(self):
        """u coordinate (metres) [nrows, nbaseline]"""
        return self._obj["uvw"][..., 0]

    @property
    def v(self):
        """v coordinate (metres) [nrows, nbaseline]"""
        return self._obj["uvw"][..., 1]

    @property
    def w(self):
        """w coordinate (metres) [nrows, nbaseline]"""
        return self._obj["uvw"][..., 2]

    @property
    def u_lambda(self):
        """u coordinate (wavelengths) [nrows, nbaseline]"""
        return self._obj["uvw_lambda"][..., 0]

    @property
    def v_lambda(self):
        """v coordinate (wavelengths) [nrows, nbaseline]"""
        return self._obj["uvw_lambda"][..., 1]

    @property
    def w_lambda(self):
        """w coordinate (wavelengths) [nrows, nbaseline]"""
        return self._obj["uvw_lambda"][..., 2]

    @property
    def uvdist(self):
        """uv distance (metres) [nrows, nbaseline]"""
        return numpy.hypot(self.u, self.v)

    @property
    def uvdist_lambda(self):
        """uv distance (metres) [nrows, nbaseline]"""
        return numpy.hypot(self.u_lambda, self.v_lambda)

    @property
    def uvwdist(self):
        """uv distance (metres) [nrows, nbaseline]"""
        return numpy.hypot(self.u, self.v, self.w)

    @property
    def flagged_vis(self):
        """Flagged complex visibility [nrows, nbaseline, nchan, npol]

        Note that a numpy or dask array is returned, not an xarray dataarray
        """
        return self._obj["vis"].data * (1 - self._obj["flags"].data)

    @property
    def flagged_weight(self):
        """Weight [: npol]

        Note that a numpy or dask array is returned, not an xarray dataarray
        """
        return self._obj["weight"].data * (1 - self._obj["flags"].data)

    @property
    def flagged_imaging_weight(self):
        """Flagged Imaging_weight[nrows, nbaseline, nchan, npol]

        Note that a numpy or dask array is returned, not an xarray dataarray
        """
        return self._obj["imaging_weight"].data * (1 - self._obj["flags"].data)

    @property
    def nvis(self):
        """Number of visibilities (in total)"""
        return numpy.product(self._obj.vis.shape)


class FlagTable(xarray.Dataset):
    """Flag table class

    Flags, time, integration_time, frequency, channel_bandwidth, pol,
    in an xarray.

    The configuration is also an attribute
    """

    __slots__ = ()

    def __init__(
        self,
        baselines=None,
        flags=None,
        frequency=None,
        channel_bandwidth=None,
        configuration=None,
        time=None,
        integration_time=None,
        polarisation_frame=None,
    ):
        """FlagTable

        :param frequency: Frequency [nchan]
        :param channel_bandwidth: Channel bandwidth [nchan]
        :param configuration: Configuration
        :param time: Time (UTC) [ntimes]
        :param flags: Flags [ntimes, nbaseline, nchan]
        :param integration_time: Integration time [ntimes]
        """
        super().__init__()

        coords = {
            "time": time,
            "baselines": baselines,
            "frequency": frequency,
            "polarisation": polarisation_frame.names,
        }

        datavars = dict()
        datavars["flags"] = xarray.DataArray(
            flags, dims=["time", "baselines", "frequency", "polarisation"]
        )
        datavars["integration_time"] = xarray.DataArray(integration_time, dims=["time"])
        datavars["channel_bandwidth"] = xarray.DataArray(
            channel_bandwidth, dims=["frequency"]
        )
        datavars["datetime"] = xarray.DataArray(
            Time(time / 86400.0, format="mjd", scale="utc").datetime64, dims="time"
        )

        attrs = dict()
        attrs["_polarisation_frame"] = polarisation_frame.type
        attrs["configuration"] = configuration  # Antenna/station configuration

        super().__init__(datavars, coords=coords, attrs=attrs)


@xarray.register_dataset_accessor("flagtable_acc")
class FlagTableAccessor(XarrayAccessorMixin):
    def __init__(self, xarray_obj):
        super().__init__(xarray_obj)

    @property
    def nchan(self):
        """Number of channels"""
        return len(self._obj["frequency"])

    @property
    def npol(self):
        """Number of polarisations"""
        return self.polarisation_frame.npol

    @property
    def polarisation_frame(self):
        """Polarisation frame (from coords)

        :return:
        """
        return PolarisationFrame(self._obj.attrs["_polarisation_frame"])

    @property
    def nants(self):
        """Number of antennas"""
        return self.attrs["configuration"].configuration_acc.nants

    @property
    def nbaselines(self):
        """Number of Baselines"""
        return len(self["baselines"])


class QA:
    """Quality assessment

    :param origin: str, origin e.g. "continuum_imaging_pipeline"
    :param data: Data containing standard fields
    :param context: Context of QA e.g. "Cycle 5"

    """

    def __init__(self, origin=None, data=None, context=None):
        """QA

        :param origin:
        :param data:
        :param context:
        """
        self.origin = origin  # Name of function originating QA assessment
        self.data = data  # Dictionary containing standard fields
        self.context = context  # Context string

    def __str__(self):
        """Default printer for QA"""
        s = "Quality assessment:\n"
        s += "\tOrigin: %s\n" % self.origin
        s += "\tContext: %s\n" % self.context
        s += "\tData:\n"
        for dataname in self.data.keys():
            s += "\t\t%s: %r\n" % (dataname, str(self.data[dataname]))
        return s


class ScienceDataModel:
    """Science Data Model: not defined yet"""

    def __init__(self):
        pass

    def __str__(self):
        """Default printer for Science Data Model"""
        return ""<|MERGE_RESOLUTION|>--- conflicted
+++ resolved
@@ -544,12 +544,6 @@
             "spectral_type": wcs.wcs.ctype[3],
             "clean_beam": clean_beam,
             "refpixel": (wcs.wcs.crpix),
-<<<<<<< HEAD
-=======
-            "channel_bandwidth": wcs.wcs.cdelt[3],
-            "ra": ra,
-            "dec": dec,
->>>>>>> 5e9dac2a
         }
 
         super().__init__(data_vars, coords=coords, attrs=attrs)
