--- conflicted
+++ resolved
@@ -59,16 +59,11 @@
     
     assert vis.configuration.mount[0] == 'azel', "Mount %s not supported yet" % vis.configuration.mount[0]
     
-<<<<<<< HEAD
     # The time in the Visibility is UTC in seconds
-=======
-    # The time in the Visibility is hour angle in seconds!
->>>>>>> 3b1300b3
     number_bad = 0
     number_good = 0
     
     r2d = 180.0 / numpy.pi
-<<<<<<< HEAD
     # For each hourangle, we need to calculate the location of a component
     # in AZELGEO. With that we can then look up the relevant gain from the
     # voltage pattern
@@ -131,88 +126,6 @@
                     gt_sel.phasecentre = comp.direction
                     number_bad += nant
 
-=======
-    s2r = numpy.pi / 43200.0
-    # For each hourangle, we need to calculate the location of a component
-    # in AZELGEO. With that we can then look up the relevant gain from the
-    # voltage pattern
-    for iha, rows in enumerate(vis_timeslice_iter(vis, vis_slices=vis_slices)):
-        v = create_visibility_from_rows(vis, rows)
-        pt_rows = (pt.time == v.time)
-        assert numpy.sum(pt_rows) > 0
-        pointing_ha = pt.pointing[pt_rows]
-        utc_time = Time([numpy.average(v.time)/86400.0], format='mjd', scale='utc')
-        azimuth_centre, elevation_centre = calculate_azel(v.configuration.location, utc_time,
-                                                          v.phasecentre)
-        azimuth_centre = azimuth_centre[0].to('rad').value
-        elevation_centre = elevation_centre[0].to('rad').value
-        
-        # Calculate the az el for this hourangle and the phasecentre declination
-        for icomp, comp in enumerate(sc):
-
-            nrec = gaintables[icomp].nrec
-
-            if elevation_centre >= elevation_limit:
-                
-                antgain = numpy.zeros([nant, gnchan, npol], dtype='complex')
-                
-                # Calculate the azel of this component
-                utc_time = Time([numpy.average(v.time) / 86400.0], format='mjd', scale='utc')
-                azimuth_comp, elevation_comp = calculate_azel(v.configuration.location, utc_time,
-                                                              comp.direction)
-                azimuth_comp = azimuth_comp[0].to('rad').value
-                elevation_comp = elevation_comp[0].to('rad').value
-                
-                for ant in range(nant):
-                    
-                    wcs_azel = vp.wcs.deepcopy()
-                    
-                    az_comp = (azimuth_centre + pointing_ha[0, ant, 0, 0, 0] / numpy.cos(elevation_centre)) * r2d
-                    el_comp = (elevation_centre + pointing_ha[0, ant, 0, 0, 1]) * r2d
-                    
-                    # We use WCS sensible coordinate handling by labelling the axes misleadingly
-                    wcs_azel.wcs.crval[0] = az_comp
-                    wcs_azel.wcs.crval[1] = el_comp
-                    wcs_azel.wcs.ctype[0] = 'RA---SIN'
-                    wcs_azel.wcs.ctype[1] = 'DEC--SIN'
-                    
-                    try:
-                        for gchan in range(gnchan):
-                            gain = numpy.zeros([npol], dtype='complex')
-                            worldloc = [azimuth_comp * r2d, elevation_comp * r2d,
-                                        vp.wcs.wcs.crval[2], frequency[gchan]]
-                            pixloc = wcs_azel.wcs_world2pix([worldloc], 0)[0]
-                            assert pixloc[0] > 2
-                            assert pixloc[0] < nx - 3
-                            assert pixloc[1] > 2
-                            assert pixloc[1] < ny - 3
-                            chan = int(round(pixloc[3]))
-                            if nchan == 1:
-                                chan = 0
-                            for pol in range(npol):
-                                gain[pol] = real_spline[pol][chan].ev(pixloc[1], pixloc[0]) + \
-                                       1j * imag_spline[pol][chan].ev(pixloc[1],  pixloc[0])
-                            if nrec == 2:
-                                ag = gain.reshape([2, 2])
-                                ag = numpy.linalg.inv(ag)
-                                antgain[ant, gchan, :] = ag.reshape([4])
-                            elif nrec == 1:
-                                antgain[ant, gchan, 0] = 1.0/gain
-                            else:
-                                raise ValueError("Illegal number of receptors: {}".format(nrec))
-                            number_good += 1
-                    except (ValueError, AssertionError, IndexError):
-                        number_bad += 1
-                        antgain[ant, :, :] = 1.0
-                    
-                    gaintables[icomp].gain[iha, :, :, :] = antgain[:, :, :].reshape([nant, gnchan, nrec, nrec])
-                    gaintables[icomp].phasecentre = comp.direction
-            else:
-                gaintables[icomp].gain[...] = 1.0 + 0.0j
-                gaintables[icomp].phasecentre = comp.direction
-                number_bad += nant
-
->>>>>>> 3b1300b3
     assert number_good > 0, "simulate_gaintable_from_pointingtable: No points inside the voltage pattern image"
     if number_bad > 0:
         log.warning(
