--- conflicted
+++ resolved
@@ -389,11 +389,7 @@
                 **kwargs,
             )
         else:
-<<<<<<< HEAD
-            gt = solve_gaintable(bv, gt=previous, jones_type=jones_type, **kwargs)
-=======
-            gt = solve_gaintable(bv, gt=previous, phase_only=phase_only, **kwargs)
->>>>>>> 0ce58900
+            gt = solve_gaintable(bv, gt=previous, phase_only=phase_only, jones_type=jones_type, **kwargs)
 
         if use_previous:
             newgt = create_gaintable_from_blockvisibility(bv, jones_type=jones_type)
