--- conflicted
+++ resolved
@@ -266,13 +266,9 @@
               for icomp, comp in enumerate(components)]
     return result
 
-<<<<<<< HEAD
-def extract_skycomponents_from_skymodel(sm, **kwargs):
-=======
 def extract_skycomponents_from_skymodel(sm, component_threshold=None,
                                         component_extraction="pixels",
                                         **kwargs):
->>>>>>> d457da34
     """ Extract the bright components from the image in a skymodel
 
     This produces one component per frequency channel
@@ -284,11 +280,6 @@
     :return: Updated skymodel
 
     """
-<<<<<<< HEAD
-    component_threshold = get_parameter(kwargs, "component_threshold", None)
-    component_extraction = get_parameter(kwargs, "component_extraction", 'pixels')
-=======
->>>>>>> d457da34
     
     if component_threshold is None:
         return sm
