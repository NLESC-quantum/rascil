--- conflicted
+++ resolved
@@ -37,9 +37,7 @@
     create_skycomponent,
     create_gaintable_from_blockvisibility,
     apply_gaintable,
-<<<<<<< HEAD
     concatenate_gaintables,
-=======
     create_low_test_beam,
     create_image_from_visibility,
     apply_beam_to_skycomponent,
@@ -48,7 +46,6 @@
 from rascil.processing_components.image.operations import (
     import_image_from_fits,
     export_image_to_fits,
->>>>>>> 35068ae3
 )
 
 log = logging.getLogger("rascil-logger")
