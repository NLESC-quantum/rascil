--- conflicted
+++ resolved
@@ -5,12 +5,6 @@
 __all__ = [
     "add_image",
     "average_image_over_frequency",
-<<<<<<< HEAD
-=======
-    "calculate_image_frequency_moments",
-    "calculate_image_from_frequency_moments",
-    "calculate_image_taylor_terms",
->>>>>>> 835f73aa
     "convert_polimage_to_stokes",
     "convert_stokes_to_polimage",
     "create_empty_image_like",
@@ -494,193 +488,6 @@
     )
 
 
-<<<<<<< HEAD
-=======
-def calculate_image_frequency_moments(
-    im: Image, reference_frequency=None, nmoment=1
-) -> Image:
-    """Calculate frequency weighted moments of an image cube
-
-    The frequency moments are calculated using:
-
-    .. math::
-
-        w_k = \\left(\\left(\\nu - \\nu_{ref}\\right) /  \\nu_{ref}\\right)^k
-
-
-    Note that the spectral axis is replaced by a MOMENT axis.
-
-    For example, to find the moments and then reconstruct from just the moments::
-
-        moment_cube = calculate_image_frequency_moments(model_multichannel, nmoment=5)
-        reconstructed_cube = calculate_image_from_frequency_moments(model_multichannel, moment_cube)
-
-    :param im: Image cube
-    :param reference_frequency: Reference frequency (default None uses average)
-    :param nmoment: Number of moments to calculate
-    :return: Moments image
-    """
-    # assert isinstance(im, Image)
-    assert image_is_canonical(im)
-
-    assert nmoment > 0
-    nchan, npol, ny, nx = im["pixels"].data.shape
-    channels = numpy.arange(nchan)
-    freq = im.image_acc.wcs.sub(["spectral"]).wcs_pix2world(channels, 0)[0]
-
-    assert (
-        nmoment <= nchan
-    ), "Number of moments %d cannot exceed the number of channels %d" % (nmoment, nchan)
-
-    if reference_frequency is None:
-        reference_frequency = numpy.average(freq.data)
-    log.debug(
-        "calculate_image_frequency_moments: Reference frequency = %.3f (MHz)"
-        % (reference_frequency / 1e6)
-    )
-
-    moment_data = numpy.zeros([nmoment, npol, ny, nx])
-
-    assert not numpy.isnan(numpy.sum(im["pixels"].data)), "NaNs present in image data"
-
-    for moment in range(nmoment):
-        for chan in range(nchan):
-            weight = numpy.power(
-                (freq[chan] - reference_frequency) / reference_frequency, moment
-            )
-            moment_data[moment, ...] += im["pixels"].data[chan, ...] * weight
-
-    assert not numpy.isnan(numpy.sum(moment_data)), "NaNs present in moment data"
-
-    moment_wcs = copy.deepcopy(im.image_acc.wcs)
-
-    moment_wcs.wcs.ctype[3] = "MOMENT"
-    moment_wcs.wcs.crval[3] = 0.0
-    moment_wcs.wcs.crpix[3] = 1.0
-    moment_wcs.wcs.cdelt[3] = 1.0
-    moment_wcs.wcs.cunit[3] = ""
-
-    return create_image_from_array(
-        moment_data, moment_wcs, im.image_acc.polarisation_frame
-    )
-
-
-def calculate_image_taylor_terms(
-    moment_im: Image,
-    reference_im,
-    ntaylor=2,
-) -> List[Image]:
-    """Calculate set of Taylor terms corresponding to a moment cube
-
-    :param moment_im: Image cube
-    :param reference_im Reference image
-    :return: List of Taylor images
-    """
-
-    if ntaylor > 2:
-        raise ValueError("Only maximum of 2 taylor terms supported currently")
-
-    nmoment, npol, ny, nx = moment_im["pixels"].data.shape
-    nchan = reference_im["pixels"].data.shape[0]
-
-    reference_frequency = numpy.average(reference_im.frequency.data)
-
-    pol_frame = polarisation_frame_from_wcs(
-        reference_im.image_acc.wcs, reference_im["pixels"].data.shape
-    )
-
-    moment_images = list()
-    moment_wcs = copy.deepcopy(reference_im.image_acc.wcs)
-    moment_wcs.wcs.crval[3] = reference_frequency
-    moment_wcs.wcs.cdelt[3] = reference_im.image_acc.wcs.wcs.cdelt[3]
-
-    sumwt2 = 0.0
-    for chan in range(nchan):
-        weight = numpy.power(
-            (reference_im.frequency[chan].data - reference_frequency)
-            / reference_frequency,
-            2,
-        )
-        sumwt2 += weight
-
-    for taylor in range(ntaylor):
-        if taylor > 0:
-            scale = 1.0 / sumwt2
-        else:
-            scale = 1.0 / nchan
-        moment_image = create_image_from_array(
-            scale * moment_im["pixels"].data[taylor, ...][numpy.newaxis, ...],
-            moment_wcs,
-            pol_frame,
-        )
-        moment_image.image_acc.wcs.wcs.crval[3] = reference_frequency
-        moment_image.image_acc.wcs.wcs.cdelt[3] = reference_im.attrs[
-            "channel_bandwidth"
-        ]
-        moment_images.append(moment_image)
-
-    return moment_images
-
-
-def calculate_image_from_frequency_moments(
-    im: Image, moment_image: Image, reference_frequency=None
-) -> Image:
-    """Calculate channel image from frequency weighted moments
-
-    .. math::
-
-        w_k = \\left(\\left(\\nu - \\nu_{ref}\\right) /  \\nu_{ref}\\right)^k
-
-
-    Note that a new image is created
-
-    For example, to find the moments and then reconstruct from just the moments::
-
-        moment_cube = calculate_image_frequency_moments(model_multichannel, nmoment=5)
-        reconstructed_cube = calculate_image_from_frequency_moments(model_multichannel, moment_cube)
-
-
-    :param im: Image cube to be reconstructed
-    :param moment_image: Moment cube (constructed using calculate_image_frequency_moments)
-    :param reference_frequency: Reference frequency (default None uses average)
-    :return: reconstructed image
-    """
-    # assert isinstance(im, Image)
-    nchan, npol, ny, nx = im["pixels"].data.shape
-    nmoment, mnpol, mny, mnx = moment_image["pixels"].data.shape
-    assert nmoment > 0
-
-    assert npol == mnpol
-    assert ny == mny
-    assert nx == mnx
-
-    # assert moment_image.wcs.wcs.ctype[3] == 'MOMENT', "Second image should be a moment image"
-
-    if reference_frequency is None:
-        reference_frequency = numpy.average(im.frequency.data)
-    log.debug(
-        "calculate_image_from_frequency_moments: Reference frequency = %.3f (MHz)"
-        % (1e-6 * reference_frequency)
-    )
-
-    newim_data = numpy.zeros_like(im["pixels"].data[...])
-    for moment in range(nmoment):
-        for chan in range(nchan):
-            weight = numpy.power(
-                (im.frequency[chan].data - reference_frequency) / reference_frequency,
-                moment,
-            )
-            newim_data[chan, ...] += moment_image["pixels"].data[moment, ...] * weight
-
-    newim = create_image_from_array(
-        newim_data,
-        wcs=im.image_acc.wcs,
-        polarisation_frame=im.image_acc.polarisation_frame,
-    )
-    return newim
-
-
->>>>>>> 835f73aa
 def remove_continuum_image(im: Image, degree=1, mask=None):
     """Fit and remove continuum visibility in place
 
