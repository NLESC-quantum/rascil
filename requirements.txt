--- conflicted
+++ resolved
@@ -410,11 +410,7 @@
     #   jupyter-nbextensions-configurator
     #   notebook
     #   terminado
-<<<<<<< HEAD
-traitlets==5.2.0
-=======
 traitlets==5.2.2.post1
->>>>>>> 307ca33a
     # via
     #   ipykernel
     #   ipython
