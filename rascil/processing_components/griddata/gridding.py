""" Imaging is based on used of the FFT to perform Fourier transforms efficiently. Since the observed visibility data_models
do not arrive naturally on grid points, the sampled points are resampled on the FFT grid using a convolution function to
smear out the sample points. The resulting grid points are then FFT'ed. The result can be corrected for the griddata
convolution function by division in the image plane of the transform.

This module contains functions for performing the griddata process and the inverse degridding process.

The GridData data model is used to hold the specification of the desired result.

GridData, ConvolutionFunction and Vis/BlockVis always have the same PolarisationFrame. Conversion to
stokesIQUV is only done in the image plane.
"""

__all__ = ['convolution_mapping_blockvisibility',
           'grid_blockvisibility_to_griddata',
           'degrid_blockvisibility_from_griddata',
           'fft_griddata_to_image',
           'fft_image_to_griddata',
           'griddata_merge_weights',
           'grid_blockvisibility_weight_to_griddata',
           'griddata_blockvisibility_reweight']

import logging

import numpy
import numpy.testing

from rascil.data_models.memory_data_models import BlockVisibility, GridData, ConvolutionFunction, \
    Image
from rascil.processing_components.fourier_transforms import ifft, fft
from rascil.processing_components.griddata.operations import copy_griddata
from rascil.processing_components.image.operations import create_image_from_array
from rascil.processing_components.visibility.base import copy_visibility
from rascil import phyconst

log = logging.getLogger('rascil-logger')


def convolution_mapping_blockvisibility(vis, griddata, chan, cf, channel_tolerance=1e-8):
    """Find the mappings between visibility, griddata, and convolution function

    :param vis:
    :param griddata:
    :param cf:
    :param channel_tolerance:
    :return:
    """

    ##assert isinstance(vis, BlockVisibility), vis
    ##assert isinstance(griddata, GridData)
    ##assert isinstance(cf, ConvolutionFunction)
    assert vis.blockvisibility_acc.polarisation_frame == griddata.polarisation_frame

    u = vis.uvw_lambda.data[..., chan, 0].flat
    v = vis.uvw_lambda.data[..., chan, 1].flat
    w = vis.uvw_lambda.data[..., chan, 2].flat

<<<<<<< HEAD
    u = numpy.nan_to_num(u)
    v = numpy.nan_to_num(v)
    w = numpy.nan_to_num(w)
=======
    k = frequency / phyconst.c_m_s
    u = vis.uvw[..., 0].flat * k
    v = vis.uvw[..., 1].flat * k
    w = vis.uvw[..., 2].flat * k
>>>>>>> 62218d26

    pu_grid, pu_offset, pv_grid, pv_offset, pwc_fraction, pwc_grid, pwg_fraction, pwg_grid = \
        spatial_mapping(cf, griddata, u, v, w)

    return pu_grid, pu_offset, pv_grid, pv_offset, pwg_grid, pwg_fraction, pwc_grid, pwc_fraction


def spatial_mapping(cf, griddata, u, v, w):
    """ Map u,v,w per row into coordinates in the grid
    
    :param cf:
    :param griddata:
    :return:
    """

    ##assert isinstance(griddata, GridData)
    ##assert isinstance(cf, ConvolutionFunction)
    assert cf.polarisation_frame == griddata.polarisation_frame

    numpy.testing.assert_almost_equal(griddata.grid_wcs.wcs.cdelt[0], cf.cf_wcs.wcs.cdelt[0], 7)
    numpy.testing.assert_almost_equal(griddata.grid_wcs.wcs.cdelt[1], cf.cf_wcs.wcs.cdelt[1], 7)
    ####### UV mapping
    # We use the grid_wcs's to do the coordinate conversion
    # Find the nearest grid points
    
    pu_grid, pv_grid = \
        numpy.round(griddata.grid_wcs.sub([1, 2]).wcs_world2pix(u, v, 0)).astype('int')
    assert numpy.min(pu_grid) >= 0, "image sampling wrong: U axis underflows: %f" % numpy.min(pu_grid)
    assert numpy.max(pu_grid) < griddata.griddata_acc.shape[3], "U axis overflows: %f" % numpy.max(pu_grid)
    assert numpy.min(pv_grid) >= 0, "image sampling wrong: V axis underflows: %f" % numpy.min(pv_grid)
    assert numpy.max(pv_grid) < griddata.griddata_acc.shape[4], "V axis overflows: %f" % numpy.max(pv_grid)
    # We now have the location of grid points, convert back to uv space and find the remainder (in wavelengths). We
    # then use this to calculate the subsampling indices (DUU, DVV)
    wu_grid, wv_grid = griddata.grid_wcs.sub([1, 2]).wcs_pix2world(pu_grid, pv_grid, 0)
    wu_subsample, wv_subsample = u - wu_grid, v - wv_grid
    pu_offset, pv_offset = \
        numpy.round(cf.cf_wcs.sub([3, 4]).wcs_world2pix(wu_subsample, wv_subsample, 0)).astype('int')
    assert numpy.min(pu_offset) >= 0, "image sampling wrong: DU axis underflows: %f" % numpy.min(pu_offset)
    assert numpy.max(pu_offset) < cf["pixels"].data.shape[3], "DU axis overflows: %f" % numpy.max(pu_offset)
    assert numpy.min(pv_offset) >= 0, "image sampling wrong: DV axis underflows: %f" % numpy.min(pv_offset)
    assert numpy.max(pv_offset) < cf["pixels"].data.shape[4], "DV axis overflows: %f" % numpy.max(pv_offset)
    ###### W mapping for Grid
    # nchan, npol, w, v, u
    pwg_pixel = griddata.grid_wcs.sub([3]).wcs_world2pix(w, 0)[0]
    # Find the nearest grid point
    pwg_grid = numpy.round(pwg_pixel).astype('int')
    if numpy.min(pwg_grid) < 0:
        print(w[0:10])
        print(cf.cf_wcs.sub([5]).__repr__())
    assert numpy.min(pwg_grid) >= 0, "W axis underflows: %f" % numpy.min(pwg_grid)
    assert numpy.max(pwg_grid) < cf["pixels"].data.shape[2], "W axis overflows: %f" % numpy.max(pwg_grid)
    pwg_fraction = pwg_pixel - pwg_grid
    ###### W mapping for CF
    # nchan, npol, w, dv, du, v, u
    pwc_pixel = cf.cf_wcs.sub([5]).wcs_world2pix(w, 0)[0]
    pwc_grid = numpy.round(pwc_pixel).astype('int')
    if numpy.min(pwc_grid) < 0:
        print(w[0:10])
        print(cf.cf_wcs.sub([5]).__repr__())
    assert numpy.min(pwc_grid) >= 0, "W axis underflows: %f" % numpy.min(pwc_grid)
    assert numpy.max(pwc_grid) < cf["pixels"].data.shape[2], "W axis overflows: %f" % numpy.max(pwc_grid)
    pwc_fraction = pwc_pixel - pwc_grid
    return pu_grid, pu_offset, pv_grid, pv_offset, pwc_fraction, pwc_grid, pwg_fraction, pwg_grid


def grid_blockvisibility_to_griddata(vis, griddata, cf):
    """Grid BlockVisibility onto a GridData

    :param vis: blockvisibility to be gridded
    :param griddata: GridData
    :param cf: Convolution function
    :return: GridData
    """

    ##assert isinstance(vis, BlockVisibility), vis
    ##assert isinstance(griddata, GridData)
    ##assert isinstance(cf, ConvolutionFunction)
    assert vis.blockvisibility_acc.polarisation_frame == griddata.polarisation_frame

    griddata["pixels"].data[...] = 0.0

    vis_to_im = numpy.round(
        griddata.grid_wcs.sub([5]).wcs_world2pix(vis.frequency.data, 0)[0]).astype('int')

    nrows, nbaselines, nvchan, nvpol = vis["vis"].data.shape
    nichan, nipol, _, _, _ = griddata["pixels"].data.shape

    fvist = numpy.nan_to_num(vis.blockvisibility_acc.flagged_vis.data.reshape([nrows * nbaselines, nvchan, nvpol]).T)
    fwtt = numpy.nan_to_num(vis.blockvisibility_acc.flagged_imaging_weight.data.reshape([nrows * nbaselines, nvchan, nvpol]).T)
    # Do this in place to avoid creating a new copy. Doing the conjugation outside the loop
    # reduces run time immensely
    ccf = numpy.conjugate(cf["pixels"].data)
    ccf = numpy.nan_to_num(ccf)
    _, _, _, _, _, gv, gu = ccf.shape
    du = gu // 2
    dv = gv // 2

    sumwt = numpy.zeros([nichan, nipol])
    
    gd = griddata["pixels"].data
    
    for vchan in range(nvchan):
        imchan = vis_to_im[vchan]
        pu_grid, pu_offset, pv_grid, pv_offset, pwg_grid, pwg_fraction, pwc_grid, pwc_fraction = \
            convolution_mapping_blockvisibility(vis, griddata, vchan, cf)
        for pol in range(nvpol):
            for row in range(nrows * nbaselines):
                subcf = ccf[imchan,
                        pol,
                        pwc_grid[row],
                        pv_offset[row],
                        pu_offset[row],
                        :, :]
                gd[imchan, \
                pol, \
                pwg_grid[row], \
                (pv_grid[row] - dv):(pv_grid[row] + dv), \
                (pu_grid[row] - du):(pu_grid[row] + du)] \
                    += subcf * fvist[pol, vchan, row] * fwtt[pol, vchan, row]
                sumwt[imchan, pol] += fwtt[pol, vchan, row]
    
    griddata["pixels"].data = numpy.nan_to_num(gd)
    return griddata, numpy.nan_to_num(sumwt)


def grid_blockvisibility_weight_to_griddata(vis, griddata: GridData, cf):
    """Grid BlockVisibility weight onto a GridData

    :param vis: BlockVisibility to be gridded
    :param griddata: GridData
    :param cf: Convolution function
    :return: GridData
    """
    ##assert isinstance(vis, BlockVisibility), vis
    #assert isinstance(griddata, GridData)
    #assert isinstance(cf, ConvolutionFunction)
    assert vis.blockvisibility_acc.polarisation_frame == griddata.polarisation_frame
    assert cf.polarisation_frame == griddata.polarisation_frame


    nchan, npol, nw, ny, nx = griddata.griddata_acc.shape
    sumwt = numpy.zeros([nchan, npol])

    _, _, _, _, _, gv, gu = cf["pixels"].data.shape
    vis_to_im = numpy.round(
        griddata.grid_wcs.sub([5]).wcs_world2pix(vis.frequency.data, 0)[0]).astype('int')

    griddata["pixels"].data[...] = 0.0
    real_gd = numpy.real(griddata["pixels"].data)

    nrows, nbaselines, nvchan, nvpol = vis.vis.shape


    # Transpose to get row varying fastest
    fwtt = vis.blockvisibility_acc.flagged_imaging_weight.data.reshape([nrows * nbaselines, nvchan, nvpol]).T

    for vchan in range(nvchan):
        imchan = vis_to_im[vchan]
        pu_grid, pu_offset, pv_grid, pv_offset, pwg_grid, _, _, _ = \
            convolution_mapping_blockvisibility(vis, griddata, vchan, cf)
        for pol in range(nvpol):
            for row in range(nrows * nbaselines):
                real_gd[imchan, pol, pwg_grid[row], pv_grid[row], pu_grid[row]] += fwtt[
                    pol, vchan, row]
                sumwt[imchan, pol] += fwtt[pol, vchan, row]

    griddata["pixels"].data = real_gd.astype("complex")

    return griddata, sumwt

    
def griddata_merge_weights(gd_list, algorithm='uniform'):
    """ Merge weights into one grid
    
    :param gd_list:
    :param gd:
    :param algorithm:
    :return:
    """
    centre = len(gd_list) // 2
    gd = copy_griddata(gd_list[centre][0])
    sumwt = gd_list[centre][1]

    frequency = 0.0
    bandwidth = 0.0

    for i, g in enumerate(gd_list):
        if i != centre:
            gd["pixels"].data += g[0]["pixels"].data
            sumwt += g[1]
        frequency += g[0].grid_wcs.wcs.crval[4]
        bandwidth += g[0].grid_wcs.wcs.cdelt[4]

    gd.grid_wcs.wcs.cdelt[4] = bandwidth
    gd.grid_wcs.wcs.crval[4] = frequency / len(gd_list)
    return (gd, sumwt)


def griddata_blockvisibility_reweight(vis, griddata, cf, weighting="uniform", robustness=0.0):
    """Reweight blockvisibility weight using the weights in griddata

    :param weighting:
    :param vis: blockvisibility to be reweighted
    :param griddata: GridData holding gridded weights
    :param cf: Convolution function
    :return: BlockVisibility with imaging_weights corrected
    """
    #assert isinstance(vis, BlockVisibility), vis
    #assert isinstance(griddata, GridData)
    #assert isinstance(cf, ConvolutionFunction)
    assert vis.blockvisibility_acc.polarisation_frame == griddata.polarisation_frame
    assert cf.polarisation_frame == griddata.polarisation_frame
    
    assert weighting in ["natural", "uniform", "robust"], "Weighting {} not supported".format(weighting)
    
    real_gd = numpy.real(griddata["pixels"].data)
    
    vis_to_im = numpy.round(
        griddata.grid_wcs.sub([5]).wcs_world2pix(vis.frequency, 0)[0]).astype('int')
    
    nrows, nbaselines,nvchan, nvpol = vis.vis.shape
    fwtt = vis.blockvisibility_acc.flagged_imaging_weight.data.reshape([nrows * nbaselines, nvchan, nvpol]).T

    if weighting == "uniform":
        for pol in range(nvpol):
            for vchan in range(nvchan):
                imchan = vis_to_im[vchan]
                pu_grid, pu_offset, pv_grid, pv_offset, pwg_grid, pwg_fraction, pwc_grid, pwc_fraction = \
                    convolution_mapping_blockvisibility(vis, griddata, vchan, cf)
                for row in range(nrows * nbaselines):
                    wt = real_gd[imchan, pol, pwg_grid[row], pv_grid[row], pu_grid[row]]
                    if wt > 0.0:
                        fwtt[pol, vchan, row] /= wt
        
        vis['imaging_weight'].data[...] = fwtt.T.reshape([nrows, nbaselines, nvchan, nvpol])
    
    elif weighting == "robust":
        # Equation 3.15, 3.16 in Briggs thesis
        sumlocwt = numpy.sum(real_gd)
        sumwt = numpy.sum(vis.blockvisibility_acc.flagged_weight)
        f2 = (5.0 * numpy.power(10.0, -robustness))**2 * sumwt / sumlocwt
        for pol in range(nvpol):
            for vchan in range(nvchan):
                imchan = vis_to_im[vchan]
                pu_grid, pu_offset, pv_grid, pv_offset, pwg_grid, pwg_fraction, pwc_grid, pwc_fraction = \
                    convolution_mapping_blockvisibility(vis, griddata, vchan, cf)
                for row in range(nrows * nbaselines):
                    wt = real_gd[imchan, pol, pwg_grid[row], pv_grid[row], pu_grid[row]]
                    fwtt[pol, vchan, row] /= (1 + f2 * wt)
        
        vis['imaging_weight'].data[...] = fwtt.T.reshape([nrows, nbaselines, nvchan, nvpol])
        
    elif weighting == "natural":
        vis['imaging_weight'].data[...] = vis['weight'].data[...]
    
    return vis


def degrid_blockvisibility_from_griddata(vis, griddata, cf, **kwargs):
    """Degrid blockVisibility from a GridData

    :param vis: blockvisibility to be degridded
    :param griddata: GridData containing image
    :param cf: Convolution function (as GridData)
    :param kwargs:
    :return: BlockVisibility
    """
    #assert isinstance(vis, BlockVisibility), vis
    #assert isinstance(griddata, GridData)
    #assert isinstance(cf, ConvolutionFunction)
    assert vis.blockvisibility_acc.polarisation_frame == griddata.polarisation_frame
    assert cf.polarisation_frame == griddata.polarisation_frame

    newvis = copy_visibility(vis, zero=True)

    nchan, npol, nz, oversampling, _, support, _ = cf["pixels"].data.shape
    vis_to_im = numpy.round(
        griddata.grid_wcs.sub([5]).wcs_world2pix(vis.frequency.data, 0)[0]).astype('int')

    nrows, nbaselines, nvchan, nvpol = vis.vis.shape
    fvist = numpy.zeros([nvpol, nvchan, nrows * nbaselines], dtype='complex')

    _, _, _, _, _, gv, gu = cf["pixels"].data.shape

    du = gu // 2
    dv = gv // 2

    gd = griddata["pixels"].data
    scf = cf["pixels"].data
    for vchan in range(nvchan):
        imchan = vis_to_im[vchan]
        pu_grid, pu_offset, pv_grid, pv_offset, pwg_grid, pwg_fraction, pwc_grid, pwc_fraction = \
            convolution_mapping_blockvisibility(vis, griddata, vchan, cf)
        for pol in range(nvpol):
            for row in range(nrows * nbaselines):
                subgrid = gd[imchan, \
                          pol, \
                          pwg_grid[row], \
                          (pv_grid[row] - dv):(pv_grid[row] + dv), \
                          (pu_grid[row] - du):(pu_grid[row] + du)]
                subcf = scf[imchan,
                        pol,
                        pwc_grid[row],
                        pv_offset[row],
                        pu_offset[row],
                        :, :]
                fvist[pol, vchan, row] = numpy.einsum('ij,ij', subgrid, subcf)# / numpy.sum(subcf.real)

        # import matplotlib.pyplot as plt
        # plt.clf()
        # plt.plot(pu_offset[::10], numpy.abs(fvist[0, 0, ::10]), '.')
        # plt.title("U offset")
        # plt.show(block=False)
        # plt.clf()
        # plt.plot(pv_offset[::10], numpy.abs(fvist[0, 0, ::10]), '.')
        # plt.title("V offset")
        # plt.show(block=False)
        # plt.clf()
        # plt.plot(pu_offset[::10], pv_offset[::10], '.')
        # plt.title("U vs V offset")
        # plt.show(block=False)

    newvis["vis"].data[...] = fvist.T.reshape([nrows, nbaselines, nvchan, nvpol])

    return newvis


def fft_griddata_to_image(griddata, gcf=None):
    """ FFT griddata after applying gcf

    If imaginary is true the data array is complex

    :param griddata:
    :param gcf: Grid correction image
    :return:
    """
    #assert isinstance(griddata, GridData)

    projected = numpy.sum(griddata["pixels"].data, axis=2)
    ny, nx = projected.shape[-2], projected.shape[-1]

    if gcf is None:
        im_data = ifft(projected) * float(nx) * float(ny)
    else:
        im_data = ifft(projected) * gcf["pixels"].data * float(nx) * float(ny)

    return create_image_from_array(im_data, griddata.projection_wcs, griddata.polarisation_frame)


def fft_image_to_griddata(im, griddata, gcf=None):
    """Fill griddata with transform of im

    :param griddata:
    :param gcf: Grid correction image
    :return:
    """
    # chan, pol, z, u, v, w
    #assert isinstance(im, Image)
    #assert isinstance(griddata, GridData)
    assert im.polarisation_frame == griddata.polarisation_frame

    if gcf is None:
        griddata["pixels"].data[:, :, :, ...] = fft(im["pixels"].data)[:, :, numpy.newaxis, ...]
    else:
        griddata["pixels"].data[:, :, :, ...] = fft(im["pixels"].data * \
                                                    gcf["pixels"].data)[:, :, numpy.newaxis, ...]

    return griddata<|MERGE_RESOLUTION|>--- conflicted
+++ resolved
@@ -55,16 +55,9 @@
     v = vis.uvw_lambda.data[..., chan, 1].flat
     w = vis.uvw_lambda.data[..., chan, 2].flat
 
-<<<<<<< HEAD
     u = numpy.nan_to_num(u)
     v = numpy.nan_to_num(v)
     w = numpy.nan_to_num(w)
-=======
-    k = frequency / phyconst.c_m_s
-    u = vis.uvw[..., 0].flat * k
-    v = vis.uvw[..., 1].flat * k
-    w = vis.uvw[..., 2].flat * k
->>>>>>> 62218d26
 
     pu_grid, pu_offset, pv_grid, pv_offset, pwc_fraction, pwc_grid, pwg_fraction, pwg_grid = \
         spatial_mapping(cf, griddata, u, v, w)
