""" Functions that help with SKA simulations

"""

__all__ = ['plot_visibility', 'plot_visibility_pol', 'find_times_above_elevation_limit', 'plot_uvcoverage',
           'plot_uwcoverage', 'plot_vwcoverage', 'plot_configuration',
           'plot_azel', 'plot_gaintable', 'plot_pointingtable', 'find_pb_width_null',
           'create_simulation_components', 'create_mid_simulation_components', 'plot_pa']

import logging

import astropy.constants as constants
import astropy.units as units
import matplotlib.pyplot as plt
import numpy
from astropy.coordinates import SkyCoord

from rascil.data_models.memory_data_models import Skycomponent, BlockVisibility
from rascil.data_models.polarisation import PolarisationFrame
from rascil.processing_components.image import create_image
from rascil.processing_components.image.operations import show_image
from rascil.processing_components.imaging.primary_beams import create_pb
from rascil.processing_components.skycomponent.base import copy_skycomponent
from rascil.processing_components.skycomponent.operations import apply_beam_to_skycomponent, \
    filter_skycomponents_by_flux
from rascil.processing_components.util.coordinate_support import hadec_to_azel
from rascil.processing_components.visibility.visibility_geometry import calculate_blockvisibility_hourangles, \
    calculate_blockvisibility_azel, calculate_blockvisibility_parallactic_angles

log = logging.getLogger('rascil-logger')


def find_times_above_elevation_limit(start_times, end_times, location, phasecentre, elevation_limit):
    """ Find all times for which a phasecentre is above the elevation limit
    
    :param start_times:
    :param end_times:
    :param location:
    :param phasecentre:
    :param elevation_limit:
    :return:
    """
    assert len(start_times) == len(end_times)
    
    def valid_elevation(time, location, phasecentre):
        ha = numpy.pi * time / 43200.0
        dec = phasecentre.dec.rad
        az, el = hadec_to_azel(ha, dec, location.lat.rad)
        return el > elevation_limit * numpy.pi / 180.0
    
    number_valid_times = 0
    valid_start_times = []
    for it, t in enumerate(start_times):
        if valid_elevation(start_times[it], location, phasecentre) or \
                valid_elevation(end_times[it], location, phasecentre):
            valid_start_times.append(t)
            number_valid_times += 1
    
    assert number_valid_times > 0, "No data above elevation limit"
    
    return valid_start_times


def plot_visibility(vis_list, colors=None, title='Visibility', y='amp', x='uvdist', plot_file=None, **kwargs):
    """ Standard plot of visibility

    :param vis_list:
    :param plot_file:
    :param kwargs:
    :return:
    """
    plt.clf()
    if colors is None:
        colors = numpy.repeat(['b'], len(vis_list))
        
    for ivis, vis in enumerate(vis_list):
        if y == 'amp':
            yvalue = numpy.abs(vis.flagged_vis.values[..., 0, 0]).flat
        else:
            yvalue = numpy.angle(vis.flagged_visvalues[..., 0, 0]).flat
        xvalue = vis.uvdist.values.flat
        plt.plot(xvalue[yvalue > 0.0], yvalue[yvalue > 0.0], '.', color=colors[ivis], markersize=0.2)

    plt.xlabel(x)
    plt.ylabel(y)
    plt.title(title)
    if plot_file is not None:
        plt.savefig(plot_file)
    plt.show(block=False)

def plot_visibility_pol(vis_list, title='Visibility_pol', y='amp', x='uvdist', plot_file=None, **kwargs):
    """ Standard plot of visibility

    :param vis_list:
    :param plot_file:
    :param kwargs:
    :return:
    """
    plt.clf()
    for ivis, vis in enumerate(vis_list):
        pols = vis.polarisation_frame.names
        colors = ["red", "blue", "green", "purple"]
        for pol in range(vis.vis.shape[-1]):
            if y == 'amp':
                yvalue = numpy.abs(vis.flagged_vis.values[..., 0, pol]).flat
            else:
                yvalue = numpy.angle(vis.flagged_vis.values[..., 0, pol]).flat
            if x=="time":
                xvalue = numpy.repeat(vis.time.values, len(yvalue))
            else:
                xvalue = vis.uvdist.values.flat
            if ivis == 0:
                plt.plot(xvalue[yvalue > 0.0], yvalue[yvalue > 0.0], '.', color=colors[pol],
                         label=pols[pol])
            else:
                plt.plot(xvalue[yvalue > 0.0], yvalue[yvalue > 0.0], '.', color=colors[pol])

    plt.xlabel(x)
    plt.ylabel(y)
    plt.title(title)
    plt.legend()
    if plot_file is not None:
        plt.savefig(plot_file)
    plt.show(block=False)



def plot_uvcoverage(vis_list, ax=None, plot_file=None, title='UV coverage', **kwargs):
    """ Standard plot of uv coverage

    :param vis_list:
    :param plot_file:
    :param kwargs:
    :return:
    """
    
    for ivis, vis in enumerate(vis_list):
<<<<<<< HEAD
        u = numpy.array(vis.u.values[...].flat)
        v = numpy.array(vis.v.values[...].flat)
        k = (vis.frequency.values / constants.c).value
        u = numpy.array(numpy.outer(u, k).flat)
        v = numpy.array(numpy.outer(v, k).flat)
        plt.plot(u, v, '.', color='b', markersize=0.2)
        plt.plot(-u, -v, '.', color='b', markersize=0.2)
=======
        u = numpy.array(vis.u[...].flat)
        v = numpy.array(vis.v[...].flat)
        if isinstance(vis, BlockVisibility):
            k = (vis.frequency / constants.c).value
            u = numpy.array(numpy.outer(u, k).flat)
            v = numpy.array(numpy.outer(v, k).flat)
            plt.plot(u, v, '.', color='b', markersize=0.4)
            plt.plot(-u, -v, '.', color='b', markersize=0.4)
        else:
            k = vis.frequency / constants.c
            u = u * k
            v = v * k
            plt.plot(u.value, v.value, '.', color='b', markersize=0.4)
            plt.plot(-u.value, -v.value, '.', color='b', markersize=0.4)
>>>>>>> a1dd9abc
    plt.xlabel('U (wavelengths)')
    plt.ylabel('V (wavelengths)')
    plt.title(title)
    if plot_file is not None:
        plt.savefig(plot_file)
    plt.show(block=False)


def plot_configuration(vis_list, ax=None, plot_file=None, title='Configuration', **kwargs):
    """ Standard plot of uv coverage

    :param vis_list:
    :param plot_file:
    :param kwargs:
    :return:
    """
    
    for ivis, vis in enumerate(vis_list):
        antxyz = vis.configuration.xyz
        plt.plot(antxyz[:,0], antxyz[:,1], '.', color='b', markersize=1.2)
    plt.xlabel('X (m)')
    plt.ylabel('Y (m)')
    plt.title(title)
    if plot_file is not None:
        plt.savefig(plot_file)
    plt.show(block=False)


def plot_uwcoverage(vis_list, ax=None, plot_file=None, title='UW coverage', **kwargs):
    """ Standard plot of uw coverage

    :param vis_list:
    :param plot_file:
    :param kwargs:
    :return:
    """
    
    for ivis, vis in enumerate(vis_list):
        u = numpy.array(vis.u.values[...].flat)
        w = numpy.array(vis.w.values[...].flat)
        k = (vis.frequency.values / constants.c).value
        u = numpy.array(numpy.outer(u, k).flat)
        w = numpy.array(numpy.outer(w, k).flat)
        plt.plot(u, w, '.', color='b', markersize=0.2)
        plt.plot(-u, -w, '.', color='b', markersize=0.2)
    plt.xlabel('U (wavelengths)')
    plt.ylabel('W (wavelengths)')
    plt.title(title)
    if plot_file is not None:
        plt.savefig(plot_file)
    plt.show(block=False)


def plot_vwcoverage(vis_list, ax=None, plot_file=None, title='VW coverage', **kwargs):
    """ Standard plot of vw coverage

    :param vis_list:
    :param plot_file:
    :param kwargs:
    :return:
    """
    
    for ivis, vis in enumerate(vis_list):
        v = numpy.array(vis.v.values[...].flat)
        w = numpy.array(vis.w.values[...].flat)
        k = (vis.frequency.values / constants.c).value
        v = numpy.array(numpy.outer(v, k).flat)
        w = numpy.array(numpy.outer(w, k).flat)
        plt.plot(v, w, '.', color='b', markersize=0.2)
        plt.plot(-v, -w, '.', color='b', markersize=0.2)
    plt.xlabel('V (wavelengths)')
    plt.ylabel('W (wavelengths)')
    plt.title(title)
    if plot_file is not None:
        plt.savefig(plot_file)
    plt.show(block=False)


def plot_azel(bvis_list, plot_file=None, **kwargs):
    """ Standard plot of az el coverage
    
    :param bvis_list:
    :param plot_file:
    :param kwargs:
    :return:
    """
    plt.clf()
    r2h = 12.0 / numpy.pi
    
    for ibvis, bvis in enumerate(bvis_list):
        ha = r2h * calculate_blockvisibility_hourangles(bvis).value
        az, el = calculate_blockvisibility_azel(bvis)
        if ibvis == 0:
            plt.plot(ha, az.deg, '.', color='r', label='Azimuth (deg)')
            plt.plot(ha, el.deg, '.', color='b', label='Elevation (deg)')
        else:
            plt.plot(ha, az.deg, '.', color='r')
            plt.plot(ha, el.deg, '.', color='b')
    plt.xlabel('HA (hours)')
    plt.ylabel('Angle')
    plt.legend()
    plt.title('Azimuth and elevation vs hour angle')
    if plot_file is not None:
        plt.savefig(plot_file)
    plt.show(block=False)


def plot_pa(bvis_list, plot_file=None, **kwargs):
    """ Standard plot of parallactic angle coverage

    :param bvis_list:
    :param plot_file:
    :param kwargs:
    :return:
    """
    plt.clf()

    for ibvis, bvis in enumerate(bvis_list):
        ha = calculate_blockvisibility_hourangles(bvis).value
        pa = calculate_blockvisibility_parallactic_angles(bvis)
        if ibvis == 0:
            plt.plot(ha, pa.deg, '.', color='r', label='PA (deg)')
        else:
            plt.plot(ha, pa.deg, '.', color='r')
    plt.xlabel('HA (hours)')
    plt.ylabel('Parallactic Angle')
    plt.legend()
    plt.title('Parallactic angle vs hour angle')
    if plot_file is not None:
        plt.savefig(plot_file)
    plt.show(block=False)


def plot_gaintable(gt_list, title='', value='amp', plot_file=None, **kwargs):
    """ Standard plot of gain table
    
    :param gt_list:
    :param title:
    :param plot_file:
    :param kwargs:
    :return:
    """
    plt.clf()
    for igt, gt in enumerate(gt_list):
        nrec = gt[0].nrec
        names = gt[0].receptor1.values
        if nrec > 1:
            recs = [0, 1]
        else:
            recs = [1]
            
        colors = ['r', 'b']
        for irec, rec in enumerate(recs):
            amp = numpy.abs(gt[0].gain[:, 0, 0, rec, rec])
            if value == 'phase':
                y = numpy.angle(gt[0].gain[:, 0, 0, rec, rec])
                if igt == 0:
                    plt.plot(gt[0].time[amp > 0.0], y[amp > 0.0], '.', color=colors[rec], label=names[rec])
                else:
                    plt.plot(gt[0].time[amp > 0.0], y[amp > 0.0], '.', color=colors[rec])
            else:
                y = amp
                if igt == 0:
                    plt.plot(gt[0].time[amp > 0.0], 1.0 / y[amp > 0.0], '.', color=colors[rec], label=names[rec])
                else:
                    plt.plot(gt[0].time[amp > 0.0], 1.0 / y[amp > 0.0], '.', color=colors[rec])
    plt.title(title)
    plt.xlabel('Time (s)')
    plt.legend()
    if plot_file is not None:
        plt.savefig(plot_file)
    plt.show(block=False)


def plot_pointingtable(pt_list, plot_file, title, **kwargs):
    """ Standard plot of pointing table
    
    :param pt_list:
    :param plot_file:
    :param title:
    :param kwargs:
    :return:
    """
    plt.clf()
    r2a = 180.0 * 3600.0 / numpy.pi
    rms_az = 0.0
    rms_el = 0.0
    num = 0
    for pt in pt_list:
        num += len(pt.pointing[:, 0, 0, 0, 0])
        rms_az += numpy.sum((r2a * pt.pointing[:, 0, 0, 0, 0]) ** 2)
        rms_el += numpy.sum((r2a * pt.pointing[:, 0, 0, 0, 1]) ** 2)
        plt.plot(pt.time, r2a * pt.pointing[:, 0, 0, 0, 0], '.', color='r')
        plt.plot(pt.time, r2a * pt.pointing[:, 0, 0, 0, 1], '.', color='b')
    
    rms_az = numpy.sqrt(rms_az / num)
    rms_el = numpy.sqrt(rms_el / num)
    plt.title("%s az, el rms %.2f %.2f (arcsec)" % (title, rms_az, rms_el))
    plt.xlabel('Time (s)')
    plt.ylabel('Offset (arcsec)')
    if plot_file is not None:
        plt.savefig(plot_file)
    plt.show(block=False)


def find_pb_width_null(pbtype, frequency, **kwargs):
    """ Rough estimates of HWHM and null locations
    
    :param pbtype:
    :param frequency:
    :param kwargs:
    :return:
    """
    if pbtype == 'MID':
        HWHM_deg = 0.596 * 1.36e9 / frequency[0]
        null_az_deg = 2.0 * HWHM_deg
        null_el_deg = 2.0 * HWHM_deg
    elif pbtype == 'MID_FEKO_B1':
        null_az_deg = 1.0779 * 1.36e9 / frequency[0]
        null_el_deg = 1.149 * 1.36e9 / frequency[0]
        HWHM_deg = 0.447 * 1.36e9 / frequency[0]
    elif pbtype == 'MID_FEKO_B2':
        null_az_deg = 1.0779 * 1.36e9 / frequency[0]
        null_el_deg = 1.149 * 1.36e9 / frequency[0]
        HWHM_deg = 0.447 * 1.36e9 / frequency[0]
    elif pbtype == 'MID_FEKO_Ku':
        null_az_deg = 1.0779 * 1.36e9 / frequency[0]
        null_el_deg = 1.149 * 1.36e9 / frequency[0]
        HWHM_deg = 0.447 * 1.36e9 / frequency[0]
    else:
        null_az_deg = 1.145 * 1.36e9 / frequency[0]
        null_el_deg = 1.145 * 1.36e9 / frequency[0]
        HWHM_deg = 0.447 * 1.36e9 / frequency[0]
    
    return HWHM_deg, null_az_deg, null_el_deg


def create_simulation_components(context, phasecentre, frequency, pbtype, offset_dir, flux_limit,
                                 pbradius, pb_npixel, pb_cellsize, show=False, fov=10,
                                 polarisation_frame=PolarisationFrame("stokesI"),
                                 filter_by_primary_beam=True, flux_max=10.0):
    """ Construct components for simulation
    
    :param context: singlesource or null or s3sky
    :param phasecentre: Centre of components
    :param frequency: Frequency
    :param pbtype: Type of primary beam
    :param offset_dir: Offset in ra, dec degrees
    :param flux_limit: Lower limit flux
    :param pbradius: Radius of components in radians
    :param pb_npixel: Number of pixels in the primary beam model
    :param pb_cellsize: Cellsize in primary beam model
    :param fov: FOV in degrees (used to select catalog)
    :param flux_max: Maximum flux in model before application of primary beam
    :param filter_by_primary_beam: Filter components by primary beam
    :param polarisation_frame:
    :param show:

    :return:
    """
    
    HWHM_deg, null_az_deg, null_el_deg = find_pb_width_null(pbtype, frequency)
    
    dec = phasecentre.dec.deg
    ra = phasecentre.ra.deg
    
    if context == 'singlesource':
        log.info("create_simulation_components: Constructing single component")
        offset = [HWHM_deg * offset_dir[0], HWHM_deg * offset_dir[1]]
        log.info(
            "create_simulation_components: Offset from pointing centre = %.3f, %.3f deg" % (
                offset[0], offset[1]))
        
        # The point source is offset to approximately the halfpower point
        odirection = SkyCoord(
            ra=(ra + offset[0] / numpy.cos(numpy.pi * dec / 180.0)) * units.deg,
            dec=(dec + offset[1]) * units.deg,
            frame='icrs', equinox='J2000')
        
        if polarisation_frame.type == "stokesIQUV":
            original_components = [
                Skycomponent(flux=[[1.0, 0.0, 0.0, 0.0]], direction=odirection, frequency=frequency,
                             polarisation_frame=PolarisationFrame('stokesIQUV'))]
        else:
            original_components = [
                Skycomponent(flux=[[1.0]], direction=odirection, frequency=frequency,
                             polarisation_frame=PolarisationFrame('stokesI'))]
        
        offset_direction = odirection
    
    elif context == 'doublesource':
        
        original_components = []
        
        log.info("create_simulation_components: Constructing double components")
        
        for sign_offset in [(-1, 0), (1, 0)]:
            offset = [HWHM_deg * sign_offset[0], HWHM_deg * sign_offset[1]]
            
            log.info(
                "create_simulation_components: Offset from pointing centre = %.3f, %.3f deg" % (
                    offset[0], offset[1]))
            
            odirection = SkyCoord(
                ra=(ra + offset[0] / numpy.cos(numpy.pi * dec / 180.0)) * units.deg,
                dec=(dec + offset[1]) * units.deg,
                frame='icrs', equinox='J2000')
            if polarisation_frame.type == "stokesIQUV":
                original_components.append(
                    Skycomponent(flux=[[1.0, 0.0, 0.0, 0.0]], direction=odirection, frequency=frequency,
                                 polarisation_frame=PolarisationFrame('stokesIQUV')))
            else:
                original_components.append(
                    Skycomponent(flux=[[1.0]], direction=odirection, frequency=frequency,
                                 polarisation_frame=PolarisationFrame('stokesI')))
        
        for o in original_components:
            print(o)
        
        offset_direction = odirection
    
    elif context == 'null':
        log.info("create_simulation_components: Constructing single component at the null")
        
        offset = [null_az_deg * offset_dir[0], null_el_deg * offset_dir[1]]
        HWHM = HWHM_deg * numpy.pi / 180.0
        
        log.info("create_simulation_components: Offset from pointing centre = %.3f, %.3f deg" % (offset[0], offset[1]))
        
        # The point source is offset to approximately the null point
        offset_direction = SkyCoord(ra=(ra + offset[0] / numpy.cos(numpy.pi * dec / 180.0)) * units.deg,
                                    dec=(dec + offset[1]) * units.deg,
                                    frame='icrs', equinox='J2000')
        
        if polarisation_frame.type == "stokesIQUV":
            original_components = [
                Skycomponent(flux=[[1.0, 0.0, 0.0, 0.0]], direction=offset_direction, frequency=frequency,
                             polarisation_frame=PolarisationFrame('stokesIQUV'))]
        else:
            original_components = [
                Skycomponent(flux=[[1.0]], direction=offset_direction, frequency=frequency,
                             polarisation_frame=PolarisationFrame('stokesI'))]
    
    else:
        offset = [0.0, 0.0]
        # Make a skymodel from S3
        max_flux = 0.0
        total_flux = 0.0
        log.info("create_simulation_components: Constructing s3sky components")
        from rascil.processing_components.simulation import create_test_skycomponents_from_s3
        
        all_components = create_test_skycomponents_from_s3(flux_limit=flux_limit / 100.0,
                                                                phasecentre=phasecentre,
                                                                polarisation_frame=polarisation_frame,
                                                                frequency=numpy.array(frequency),
                                                                radius=pbradius,
                                                                fov=fov)
        original_components = filter_skycomponents_by_flux(all_components, flux_max=flux_max)
        log.info("create_simulation_components: %d components before filtering with primary beam" %
                 (len(original_components)))
        

        
        if filter_by_primary_beam:
            pbmodel = create_image(npixel=pb_npixel,
                                   cellsize=pb_cellsize,
                                   phasecentre=phasecentre,
                                   frequency=frequency,
                                   polarisation_frame=PolarisationFrame("stokesI"))
            stokesi_components = [copy_skycomponent(o) for o in original_components]
            for s in stokesi_components:
                s.flux = numpy.array([[s.flux[0, 0]]])
                s.polarisation_frame = PolarisationFrame("stokesI")
            
            pb = create_pb(pbmodel, "MID_GAUSS", pointingcentre=phasecentre, use_local=False)
            pb_applied_components = [copy_skycomponent(c) for c in stokesi_components]
            pb_applied_components = apply_beam_to_skycomponent(pb_applied_components, pb)
            filtered_components = []
            for icomp, comp in enumerate(pb_applied_components):
                if comp.flux[0, 0] > flux_limit:
                    total_flux += comp.flux[0, 0]
                    if abs(comp.flux[0, 0]) > max_flux:
                        max_flux = abs(comp.flux[0, 0])
                    filtered_components.append(original_components[icomp])
            log.info("create_simulation_components: %d components > %.3f Jy after filtering with primary beam" %
                     (len(filtered_components), flux_limit))
            log.info("create_simulation_components: Strongest components is %g (Jy)" % max_flux)
            log.info("create_simulation_components: Total flux in components is %g (Jy)" % total_flux)
            original_components = [copy_skycomponent(c) for c in filtered_components]
            if show:
                plt.clf()
                show_image(pb, components=original_components)
                plt.show(block=False)
        
        log.info("create_simulation_components: Created %d components" % len(original_components))
        # Primary beam points to the phasecentre
        offset_direction = SkyCoord(ra=ra * units.deg, dec=dec * units.deg, frame='icrs',
                                    equinox='J2000')
    
    return original_components, offset_direction


def create_mid_simulation_components(phasecentre, frequency, flux_limit, pbradius, pb_npixel, pb_cellsize, show=False,
                                     fov=10, polarisation_frame=PolarisationFrame("stokesI"), flux_max=10.0,
                                     pb_type="MID"):
    """ Construct components for simulation

    :param context: singlesource or null or s3sky
    :param phasecentre: Centre of components
    :param frequency: Frequency
    :param pbtype: Type of primary beam
    :param offset_dir: Offset in ra, dec degrees
    :param flux_limit: Lower limit flux
    :param pbradius: Radius of components in radians
    :param pb_npixel: Number of pixels in the primary beam model
    :param pb_cellsize: Cellsize in primary beam model
    :param fov: FOV in degrees (used to select catalog)
    :param flux_max: Maximum flux in model before application of primary beam
    :param polarisation_frame:
    :param show:

    :return:
    """
    
    # Make a skymodel from S3
    max_flux = 0.0
    total_flux = 0.0
    log.info("create_simulation_components: Constructing s3sky components")
    from rascil.processing_components.simulation import create_test_skycomponents_from_s3
    
    all_components = create_test_skycomponents_from_s3(flux_limit=flux_limit / 10.0,
                                                       phasecentre=phasecentre,
                                                       polarisation_frame=PolarisationFrame("stokesI"),
                                                       frequency=numpy.array(frequency),
                                                       radius=pbradius,
                                                       fov=fov)
    original_components = filter_skycomponents_by_flux(all_components, flux_max=flux_max)
    log.info("create_simulation_components: %d components before filtering with primary beam" %
             (len(original_components)))

    pbmodel = create_image(npixel=pb_npixel,
                           cellsize=pb_cellsize,
                           phasecentre=phasecentre,
                           frequency=frequency,
                           polarisation_frame=PolarisationFrame("stokesI"))
    
    pb = create_pb(pbmodel, pb_type, pointingcentre=phasecentre, use_local=False)
    pb_applied_components = apply_beam_to_skycomponent(original_components, pb)

    filtered_components = []
    reference_component = -1
    reference_flux = 0.0
    for icomp, comp in enumerate(original_components):
        if pb_applied_components[icomp].flux[0, 0] > flux_limit:
            total_flux += pb_applied_components[icomp].flux[0, 0]
            nchan, npol = comp.flux.shape
            scomp = copy_skycomponent(comp)
            npol = polarisation_frame.npol
            iflux = numpy.zeros([nchan, npol])
            iflux[:, 0] = scomp.flux[:, 0]
            scomp.flux = iflux
            scomp.polarisation_frame = polarisation_frame
            filtered_components.append(scomp)
            if scomp.flux[0,0] > reference_flux:
                reference_component = len(filtered_components) - 1
            
    log.info("create_simulation_components: %d components > %.3f Jy after filtering with primary beam" %
             (len(filtered_components), flux_limit))
    log.info("create_simulation_components: Total flux in components is %g (Jy)" % total_flux)
    if show:
        plt.clf()
        show_image(pb, components=filtered_components)
        plt.show(block=False)
    
    log.info("create_simulation_components: Created %d components" % len(filtered_components))
    
    return filtered_components, reference_component
<|MERGE_RESOLUTION|>--- conflicted
+++ resolved
@@ -135,7 +135,6 @@
     """
     
     for ivis, vis in enumerate(vis_list):
-<<<<<<< HEAD
         u = numpy.array(vis.u.values[...].flat)
         v = numpy.array(vis.v.values[...].flat)
         k = (vis.frequency.values / constants.c).value
@@ -143,22 +142,6 @@
         v = numpy.array(numpy.outer(v, k).flat)
         plt.plot(u, v, '.', color='b', markersize=0.2)
         plt.plot(-u, -v, '.', color='b', markersize=0.2)
-=======
-        u = numpy.array(vis.u[...].flat)
-        v = numpy.array(vis.v[...].flat)
-        if isinstance(vis, BlockVisibility):
-            k = (vis.frequency / constants.c).value
-            u = numpy.array(numpy.outer(u, k).flat)
-            v = numpy.array(numpy.outer(v, k).flat)
-            plt.plot(u, v, '.', color='b', markersize=0.4)
-            plt.plot(-u, -v, '.', color='b', markersize=0.4)
-        else:
-            k = vis.frequency / constants.c
-            u = u * k
-            v = v * k
-            plt.plot(u.value, v.value, '.', color='b', markersize=0.4)
-            plt.plot(-u.value, -v.value, '.', color='b', markersize=0.4)
->>>>>>> a1dd9abc
     plt.xlabel('U (wavelengths)')
     plt.ylabel('V (wavelengths)')
     plt.title(title)
