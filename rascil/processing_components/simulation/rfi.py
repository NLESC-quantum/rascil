"""Functions used to simulate RFI. Developed as part of SP-122/SIM.

The scenario is:
* There is a TV station at a remote location (e.g. Perth), emitting a broadband signal (7MHz) of known power (50kW).
* The emission from the TV station arrives at LOW stations with phase delay and attenuation. Neither of these are
well known but they are probably static.
* The RFI enters LOW stations in a side-lobe of the main beam. Calculations by Fred Dulwich indicate that this
provides attenuation of about 55 - 60dB for a source close to the horizon.
* The RFI enters each LOW station with fixed delay and zero fringe rate (assuming no e.g. ionospheric ducting)
* In tracking a source on the sky, the signal from one station is delayed and fringe-rotated to stop the fringes for
one direction on the sky.
* The fringe rotation stops the fringe from a source at the phase tracking centre but phase rotates the RFI, which
now becomes time-variable.
* The correlation data are time- and frequency-averaged over a timescale appropriate for the station field of view.
This averaging de-correlates the RFI signal.
* We want to study the effects of this RFI on statistics of the images: on source and at the pole.
"""

__all__ = ['simulate_DTV', 'simulate_DTV_prop', 'create_propagators', 'create_propagators_prop',
           'calculate_averaged_correlation', 'calculate_rfi_at_station',
           'simulate_rfi_block', 'simulate_rfi_block_prop', 'calculate_station_correlation_rfi']

import astropy.units as u
import numpy
import copy
from astropy import constants
from astropy.coordinates import SkyCoord, EarthLocation

from rascil.processing_components.util.array_functions import average_chunks2
from rascil.processing_components.util.compass_bearing import calculate_initial_compass_bearing
from rascil.processing_components.util.coordinate_support import simulate_point
from rascil.processing_components.util.coordinate_support import skycoord_to_lmn, azel_to_hadec


def simulate_DTV_prop(frequency, times, power=50e3, freq_cen=177.5e06, bw=7e06, timevariable=False,
                      frequency_variable=False):
    """ Calculate DTV sqrt(power) as a function of time and frequency

    :param frequency: (sample frequencies)
    :param times: sample times (s)
    :param power: DTV emitted power W
    :param freq_cen: central frequency of DTV
    :parm bw: bandwidth of DTV
    :param timevariable
    :param frequency_variable
    :return: Complex array [ntimes, nchan]
    """
    # find frequency range for DTV
    DTVrange = numpy.where((frequency <= freq_cen + (bw / 2.)) & (frequency >= freq_cen - (bw / 2.)))
    # idx = (np.abs(frequency - freq_cen)).argmin()
    # print(frequency, freq_cen, bw, DTVrange)
    echan = DTVrange[0].max()
    bchan = DTVrange[0].min()
    nchan = len(frequency)
    ntimes = len(times)
    shape = [ntimes, nchan]
    # bchan = nchan // 4
    # echan = 3 * nchan // 4
    amp = numpy.sqrt(power / (frequency[echan] - frequency[bchan]))
    # print(frequency[bchan], frequency[echan], frequency)
    # print('DTV', DTVrange, bchan, echan, amp)

    signal = numpy.zeros(shape, dtype='complex')
    if timevariable:
        if frequency_variable:
            sshape = [ntimes, nchan // 2]
            signal[:, bchan:echan + 1] += numpy.random.normal(0.0, numpy.sqrt(amp / 2.0), sshape) \
                                          + 1j * numpy.random.normal(0.0, numpy.sqrt(amp / 2.0), sshape)
        else:
            sshape = [ntimes]
            signal[:, bchan:echan + 1] += numpy.random.normal(0.0, numpy.sqrt(amp / 2.0), sshape) \
                                          + 1j * numpy.random.normal(0.0, numpy.sqrt(amp / 2.0), sshape)
    else:
        if frequency_variable:
            sshape = [nchan // 2]
            signal[:, bchan:echan + 1] += (numpy.random.normal(0.0, numpy.sqrt(amp / 2.0), sshape)
                                           + 1j * numpy.random.normal(0.0, numpy.sqrt(amp / 2.0), sshape))[
                numpy.newaxis, ...]
        else:
            signal[:, bchan:echan + 1] = amp
    return signal, [bchan, echan]


def simulate_DTV(frequency, times, power=50e3, timevariable=False, frequency_variable=False):
    """ Calculate DTV sqrt(power) as a function of time and frequency
    :param frequency: (sample frequencies)
    :param times: sample times (s)
    :param power: DTV emitted power W
    :param frequency_variable:
    :param timevariable:
    :return: Complex array [ntimes, nchan]
    """
    nchan = len(frequency)
    ntimes = len(times)
    shape = [ntimes, nchan]
    bchan = nchan // 4
    echan = 3 * nchan // 4
    amp = numpy.sqrt(power / (max(frequency) - min(frequency)))
    signal = numpy.zeros(shape, dtype='complex')
    if timevariable:
        if frequency_variable:
            sshape = [ntimes, nchan // 2]
            signal[:, bchan:echan] += numpy.random.normal(0.0, numpy.sqrt(amp / 2.0), sshape) \
                                      + 1j * numpy.random.normal(0.0, numpy.sqrt(amp / 2.0), sshape)
        else:
            sshape = [ntimes]
            signal[:, bchan:echan] += numpy.random.normal(0.0, numpy.sqrt(amp / 2.0), sshape) \
                                      + 1j * numpy.random.normal(0.0, numpy.sqrt(amp / 2.0), sshape)
    else:
        if frequency_variable:
            sshape = [nchan // 2]
            signal[:, bchan:echan] += (numpy.random.normal(0.0, numpy.sqrt(amp / 2.0), sshape)
                                       + 1j * numpy.random.normal(0.0, numpy.sqrt(amp / 2.0), sshape))[
                numpy.newaxis, ...]
        else:
            signal[:, bchan:echan] = amp

    return signal


def create_propagators(config, interferer, frequency, attenuation=1e-9):
    """ Create a set of propagators
    :return: Complex array [nants, ntimes]
    """
    nchannels = len(frequency)
    nants = len(config.data['names'])
    interferer_xyz = [interferer.geocentric[0].value, interferer.geocentric[1].value, interferer.geocentric[2].value]
    propagators = numpy.zeros([nants, nchannels], dtype='complex')
    for iant, ant_xyz in enumerate(config.xyz):
        vec = ant_xyz - interferer_xyz
        # This ignores the Earth!
        r = numpy.sqrt(vec[0] ** 2 + vec[1] ** 2 + vec[2] ** 2)
        k = 2.0 * numpy.pi * frequency / constants.c.value
        propagators[iant, :] = numpy.exp(- 1.0j * k * r) / r
    return propagators * attenuation


def create_propagators_prop(config, frequency, nants_start, station_skip=1, attenuation=1e-9, beamgainval=0.,
                            trans_range=[0, None]):
    """ Create a set of propagators
    :param config: configuration
    :param frequency: frequencies
    :param attenuation: generic attenuation value to use if no transmitter specified, else filename to load
    :param beamgainval: float generic beam gain value to use if no transmitter specified, else filename to load
    :param nants_start: limiting station to use determined by use of rmax
    :param station_skip: number of stations to skip
    :param trans_range: array start and stop channels for applying the attenuation and beam gain
    :return: Complex array [nants, ntimes]
    """

    nchannels = len(frequency)
    nants = len(config.data['names'])
    propagation = numpy.ones([nants, nchannels], dtype='complex')
    if isinstance(attenuation, str):
        propagation_trans = numpy.power(10, -1 * numpy.load(attenuation) / 10.)
    else:
        propagation_trans = attenuation
    if isinstance(beamgainval, str):
        beamgain_trans = numpy.loadtxt(beamgainval)
    else:
        beamgain_trans = beamgainval
    propagation_trans *= beamgain_trans
    if type(propagation_trans) is numpy.ndarray:
        propagation_trans = propagation_trans[:nants_start]
        propagation_trans = propagation_trans[::station_skip]
    if trans_range[1] is None:
        propagation[:, trans_range[0]:trans_range[1]] = propagation_trans
    else:
        propagation[:, trans_range[0]:trans_range[1] + 1] = propagation_trans

    '''
    if transmitter:
        # propagation = numpy.power(10, -1 * numpy.load(direct + 'Attenuation_' + transmitter + '.npy') / 10.)
        propagation = numpy.power(10, -1 * numpy.load(attenuation) / 10.)
        #beamgain = numpy.loadtxt(bg_direct + 'Beam_gain_' + beam_file + '.txt')
        beam_gain = numpy.loadtxt(beamgain)
        # trans_position = gain_list.index(transmitter)
        # propagation[:, :] *= beamgain[trans_position]
        propagation[:, :] *= beam_gain
        propagation = propagation[:nants_start]
        propagation = propagation[::station_skip]
    else:
        nants = len(config.data['names'])
        propagation = numpy.ones([nants, nchannels], dtype='complex')
        propagation[:, :] = attenuation
    '''

    propagation = numpy.sqrt(propagation)
    # print(propagation.type)
    return propagation


def calculate_rfi_at_station(propagators, emitter):
    """ Calculate the rfi at each station
    :param propagators: [nstations, nchannels]
    :param emitter: [ntimes, nchannels]
    :return: Complex array [nstations, ntimes, nchannels]
    """
    rfi_at_station = emitter[:, numpy.newaxis, ...] * propagators[numpy.newaxis, ...]
    # rfi_at_station[numpy.abs(rfi_at_station)<1e-15] = 0.
    return rfi_at_station


def calculate_station_correlation_rfi(rfi_at_station):
    """ Form the correlation from the rfi at the station
<<<<<<< HEAD

=======
>>>>>>> 642196ab
    :param rfi_at_station:
    :return: Correlation(nant, nants, ntimes, nchan] in Jy
    """
    ntimes, nants, nchan = rfi_at_station.shape
<<<<<<< HEAD
    correlationt = numpy.zeros([ntimes, nchan, nants, nants], dtype='complex')
    rfit = numpy.transpose(rfi_at_station, axes=[0, 2, 1])
    rfitc = numpy.conjugate(rfit)

    for itime in range(ntimes):
        for chan in range(nchan):
            correlationt[itime, chan, ...] = numpy.outer(rfit[itime, chan, :],
                                                         rfitc[itime, chan, :])

    correlation = numpy.transpose(correlationt, axes=[0, 2, 3, 1])

=======
    correlation = numpy.zeros([ntimes, nants, nants, nchan], dtype='complex')

    for itime in range(ntimes):
        for chan in range(nchan):
            correlation[itime, ..., chan] = numpy.outer(rfi_at_station[itime, :, chan],
                                                        numpy.conjugate(rfi_at_station[itime, :, chan]))
>>>>>>> 642196ab
    return correlation[..., numpy.newaxis] * 1e26


def calculate_averaged_correlation(correlation, time_width, channel_width):
    """ Average the correlation in time and frequency
    :param correlation: Correlation(nant, nants, ntimes, nchan]
    :param channel_width: Number of channels to average
    :param time_width: Number of integrations to average
    :return:
    """
    wts = numpy.ones(correlation.shape, dtype='float')
    return average_chunks2(correlation, wts, (time_width, channel_width))[0]


def simulate_rfi_block(bvis, emitter_location, emitter_power=5e4, attenuation=1.0, use_pole=False):
    """ Simulate RFI block
    :param emitter_location: EarthLocation of emitter
    :param emitter_power: Power of emitter
    :param attenuation: Attenuation to be applied to signal
    :param use_pole: Set the emitter to nbe at the southern celestial pole
    :return:
    """

    # Calculate the power spectral density of the DTV station: Watts/Hz
    emitter = simulate_DTV(bvis.frequency, bvis.time, power=emitter_power, timevariable=False)

    # Calculate the propagators for signals from Perth to the stations in low
    # These are fixed in time but vary with frequency. The ad hoc attenuation
    # is set to produce signal roughly equal to noise at LOW
    propagators = create_propagators(bvis.configuration, emitter_location, frequency=bvis.frequency,
                                     attenuation=attenuation)
    # Now calculate the RFI at the stations, based on the emitter and the propagators
    rfi_at_station = calculate_rfi_at_station(propagators, emitter)

    # Calculate the rfi correlation using the fringe rotation and the rfi at the station
    # [ntimes, nants, nants, nchan, npol]
    bvis.data['vis'][...] = calculate_station_correlation_rfi(rfi_at_station)

    ntimes, nant, _, nchan, npol = bvis.vis.shape

    s2r = numpy.pi / 43200.0
    k = numpy.array(bvis.frequency) / constants.c.to('m s^-1').value
    uvw = bvis.uvw[..., numpy.newaxis] * k

    pole = SkyCoord(ra=+0.0 * u.deg, dec=-90.0 * u.deg, frame='icrs', equinox='J2000')

    if use_pole:
        # Calculate phasor needed to shift from the phasecentre to the pole
        l, m, n = skycoord_to_lmn(pole, bvis.phasecentre)
        phasor = numpy.ones([ntimes, nant, nant, nchan, npol], dtype='complex')
        for chan in range(nchan):
            phasor[:, :, :, chan, :] = simulate_point(uvw[..., chan], l, m)[..., numpy.newaxis]

        # Now fill this into the BlockVisibility
        bvis.data['vis'] = bvis.data['vis'] * phasor
    else:
        # We know where the emitter is. Calculate the bearing to the emitter from
        # the site, generate az, el, and convert to ha, dec. ha, dec is static.
        site = bvis.configuration.location
        site_tup = (site.lat.deg, site.lon.deg)
        emitter_tup = (emitter_location.lat.deg, emitter_location.lon.deg)
        az = - calculate_initial_compass_bearing(site_tup, emitter_tup) * numpy.pi / 180.0
        el = 0.0
        hadec = azel_to_hadec(az, el, site.lat.rad)

        # Now step through the time stamps, calculating the effective
        # sky position for the emitter, and performing phase rotation
        # appropriately
        for itime, time in enumerate(bvis.time):
            ra = - hadec[0] + s2r * time
            dec = hadec[1]
            emitter_sky = SkyCoord(ra * u.rad, dec * u.rad)
            l, m, n = skycoord_to_lmn(emitter_sky, bvis.phasecentre)

            phasor = numpy.ones([nant, nant, nchan, npol], dtype='complex')
            for chan in range(nchan):
                phasor[:, :, chan, :] = simulate_point(uvw[itime, ..., chan], l, m)[..., numpy.newaxis]

            # Now fill this into the BlockVisibility
            bvis.data['vis'][itime, ...] = bvis.data['vis'][itime, ...] * phasor

    return bvis


def check_prop_parms(attenuation_state, beamgain_state, transmitter_list):
    if attenuation_state is None:
        attenuation_value = 1.0
        att_context = 'att_value'
    else:
        attenuation_value = attenuation_state[0]
        att_context = attenuation_state[1]
    if beamgain_state is None:
        beamgain_value = 1.0
        bg_context = 'bg_value'
    else:
        beamgain_value = beamgain_state[0]
        bg_context = beamgain_state[1]
    if not transmitter_list:
        transmitter_list = {'Test_DTV': {'location': [115.8605, -31.9505], 'power': 50000.0, 'height': 175},
                            'freq': 177.5, 'bw': 7}

    return attenuation_value, att_context, beamgain_value, bg_context, transmitter_list


def get_file_strings(attenuation_value, att_context, beamgain_value, bg_context, trans):
    if att_context == 'att_dir':
        attenuation = attenuation_value + 'Attenuation_' + trans + '.npy'
    elif att_context == 'att_file':
        attenuation = attenuation_value

    if bg_context == 'bg_dir':
        beamgain = beamgain_value + trans + '_beam_gain_TIME_SEP_CHAN_SEP_CROSS_POWER_AMP_I_I.txt'
    elif bg_context == 'bg_file':
        beamgain = beamgain_value

    return attenuation, beamgain


def simulate_rfi_block_prop(bvis, nants_start, station_skip, attenuation_state=None,
                            beamgain_state=None, use_pole=False, transmitter_list=None):
    """ Simulate RFI block
    :param transmitter_list: dictionary of transmitters
    :param beamgain_state: beam gains to apply to the signal or file containing values and flag to declare which
    :param attenuation_state: Attenuation to be applied to signal or file containing values and flag to declare which
    :param use_pole: Set the emitter to nbe at the southern celestial pole
    :return:
    """

    # sort inputs
    attenuation_value, att_context, beamgain_value, bg_context, transmitter_list = check_prop_parms(attenuation_state,
                                                                                                    beamgain_state,
                                                                                                    transmitter_list)

    # temporary copy to calculate contribution for each transmitter
    bvis_data_copy = copy.copy(bvis.data)

    for trans in transmitter_list:

        print('Processing transmitter', trans)
        emitter_power = transmitter_list[trans]['power']
        emitter_location = EarthLocation(lon=transmitter_list[trans]['location'][0],
                                         lat=transmitter_list[trans]['location'][1],
                                         height=transmitter_list[trans]['height'])
        emitter_freq = transmitter_list[trans]['freq'] * 1e06
        emitter_bw = transmitter_list[trans]['bw'] * 1e06

        attenuation, beamgain = get_file_strings(attenuation_value, att_context, beamgain_value, bg_context, trans)

        # Calculate the power spectral density of the DTV station: Watts/Hz
        emitter, DTV_range = simulate_DTV_prop(bvis.frequency, bvis.time, power=emitter_power, freq_cen=emitter_freq,
                                               bw=emitter_bw, timevariable=False)

        # Calculate the propagators for signals from Perth to the stations in low
        # These are fixed in time but vary with frequency. The ad hoc attenuation
        # is set to produce signal roughly equal to noise at LOW
        propagators = create_propagators_prop(bvis.configuration, bvis.frequency, nants_start=nants_start,
                                              station_skip=station_skip, attenuation=attenuation,
                                              beamgainval=beamgain, trans_range=DTV_range)
        # Now calculate the RFI at the stations, based on the emitter and the propagators
        rfi_at_station = calculate_rfi_at_station(propagators, emitter)

        # Calculate the rfi correlation using the fringe rotation and the rfi at the station
        # [ntimes, nants, nants, nchan, npol]

        # bvis.data['vis'][...] += calculate_station_correlation_rfi(rfi_at_station)
        bvis_data_copy['vis'][...] = calculate_station_correlation_rfi(rfi_at_station)

        ntimes, nant, _, nchan, npol = bvis.vis.shape

        s2r = numpy.pi / 43200.0
        k = numpy.array(bvis.frequency) / constants.c.to('m s^-1').value
        uvw = bvis.uvw[..., numpy.newaxis] * k

        pole = SkyCoord(ra=+0.0 * u.deg, dec=-90.0 * u.deg, frame='icrs', equinox='J2000')

        if use_pole:
            # Calculate phasor needed to shift from the phasecentre to the pole
            l, m, n = skycoord_to_lmn(pole, bvis.phasecentre)
            phasor = numpy.ones([ntimes, nant, nant, nchan, npol], dtype='complex')
            for chan in range(nchan):
                phasor[:, :, :, chan, :] = simulate_point(uvw[..., chan], l, m)[..., numpy.newaxis]

            # Now fill this into the BlockVisibility
            # bvis.data['vis'] = bvis.data['vis'] * phasor
            bvis.data['vis'] += bvis_data_copy['vis'] * phasor
        else:
            # We know where the emitter is. Calculate the bearing to the emitter from
            # the site, generate az, el, and convert to ha, dec. ha, dec is static.
            site = bvis.configuration.location
            site_tup = (site.lat.deg, site.lon.deg)
            emitter_tup = (emitter_location.lat.deg, emitter_location.lon.deg)
            az = - calculate_initial_compass_bearing(site_tup, emitter_tup) * numpy.pi / 180.0
            el = 0.0
            hadec = azel_to_hadec(az, el, site.lat.rad)

            # print(trans, 'bvis_data', bvis.data['vis'][0][0][0])
            # print(trans, 'bvis_copy_data', bvis_data_copy['vis'][0][0][0])

            # Now step through the time stamps, calculating the effective
            # sky position for the emitter, and performing phase rotation
            # appropriately
            for itime, time in enumerate(bvis.time):
                ra = - hadec[0] + s2r * time
                dec = hadec[1]
                emitter_sky = SkyCoord(ra * u.rad, dec * u.rad)
                l, m, n = skycoord_to_lmn(emitter_sky, bvis.phasecentre)

                phasor = numpy.ones([nant, nant, nchan, npol], dtype='complex')
                for chan in range(nchan):
                    phasor[:, :, chan, :] = simulate_point(uvw[itime, ..., chan], l, m)[..., numpy.newaxis]

                # Now fill this into the BlockVisibility
                # bvis.data['vis'][itime, ...] = bvis.data['vis'][itime, ...] * phasor
                bvis.data['vis'][itime, ...] += bvis_data_copy['vis'][itime, ...] * phasor

            # print(trans, 'bvis_data_new', bvis.data['vis'][0][0][0])

    return bvis<|MERGE_RESOLUTION|>--- conflicted
+++ resolved
@@ -203,15 +203,11 @@
 
 def calculate_station_correlation_rfi(rfi_at_station):
     """ Form the correlation from the rfi at the station
-<<<<<<< HEAD
-
-=======
->>>>>>> 642196ab
+
     :param rfi_at_station:
     :return: Correlation(nant, nants, ntimes, nchan] in Jy
     """
     ntimes, nants, nchan = rfi_at_station.shape
-<<<<<<< HEAD
     correlationt = numpy.zeros([ntimes, nchan, nants, nants], dtype='complex')
     rfit = numpy.transpose(rfi_at_station, axes=[0, 2, 1])
     rfitc = numpy.conjugate(rfit)
@@ -223,14 +219,6 @@
 
     correlation = numpy.transpose(correlationt, axes=[0, 2, 3, 1])
 
-=======
-    correlation = numpy.zeros([ntimes, nants, nants, nchan], dtype='complex')
-
-    for itime in range(ntimes):
-        for chan in range(nchan):
-            correlation[itime, ..., chan] = numpy.outer(rfi_at_station[itime, :, chan],
-                                                        numpy.conjugate(rfi_at_station[itime, :, chan]))
->>>>>>> 642196ab
     return correlation[..., numpy.newaxis] * 1e26
 
 
