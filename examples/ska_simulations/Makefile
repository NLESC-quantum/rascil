
<<<<<<< HEAD
.SUFFIXES:

SCs = pointing_simulation.py surface_simulation.py
=======
# Disable built in rules
.SUFFIXES:

SCs = atmospheric_simulation.py pointing_simulation.py surface_simulation.py
>>>>>>> d50cb3b1

RSTs=  $(SCs:.py=.rst)

.PHONY: rst
rst: $(RSTs)

%.rst: %.py
	cp $@.header $@
	echo "\n.. code:: python\n" >> $@
	sed  's/^/     /'  $< >> $@
	echo "\nThe shell script to run is:\n" >> $@
	echo "\n.. code:: sh\n" >> $@
	sed  's/^/     /'  $<.sh >> $@
	echo "\nThe SLURM batch file is:\n" >> $@
	echo "\n.. code:: sh\n" >> $@
	sed  's/^/     /'  $<.slurm >> $@
	echo "\n" >> $@

%.html: %.rst
	${RST2HTML} $(<:.rstw=.rst)  > $@

.PHONY: clean
clean:
	rm -f ${RSTs}<|MERGE_RESOLUTION|>--- conflicted
+++ resolved
@@ -1,14 +1,8 @@
 
-<<<<<<< HEAD
-.SUFFIXES:
-
-SCs = pointing_simulation.py surface_simulation.py
-=======
 # Disable built in rules
 .SUFFIXES:
 
 SCs = atmospheric_simulation.py pointing_simulation.py surface_simulation.py
->>>>>>> d50cb3b1
 
 RSTs=  $(SCs:.py=.rst)
 
