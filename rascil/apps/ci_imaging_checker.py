--- conflicted
+++ resolved
@@ -15,12 +15,9 @@
 import bdsf
 import astropy.units as u
 from astropy.coordinates import SkyCoord
-<<<<<<< HEAD
 from astropy.wcs.wcsapi import SlicedLowLevelWCS
-=======
 
 from rascil.apps.generate_results_index import create_index
->>>>>>> 51eeacc3
 from rascil.data_models import (
     PolarisationFrame,
     import_skycomponent_from_hdf5,
@@ -232,13 +229,9 @@
     if nchan > 0:
         refchan = nchan // 2
         log.info(
-<<<<<<< HEAD
-            f"Found spectral cube with {nchan} channels, using channel {refchan} for source finding"
-=======
             "Found spectral cube with {} channels, using channel {} for source finding".format(
                 nchan, refchan
             )
->>>>>>> 51eeacc3
         )
     else:
         refchan = 0
@@ -276,10 +269,7 @@
         th_isl,
         th_pix,
         refchan,
-<<<<<<< HEAD
-=======
         quiet_bdsf=quiet_bdsf,
->>>>>>> 51eeacc3
     )
 
     if args.rascil_source_file is None:
@@ -402,10 +392,6 @@
 
 
 def ci_checker(
-<<<<<<< HEAD
-    args,
-=======
->>>>>>> 51eeacc3
     input_image_restored,
     input_image_residual,
     beam_info,
@@ -413,10 +399,7 @@
     th_isl,
     th_pix,
     refchan,
-<<<<<<< HEAD
-=======
     quiet_bdsf=False,
->>>>>>> 51eeacc3
 ):
     """
     PyBDSF-based source finder
@@ -428,14 +411,9 @@
     :param th_isl : Island threshold
     :param th_pix: Peak threshold
     :param refchan: Reference channel for spectral cube
-<<<<<<< HEAD
-
-    :return None
-=======
     :param quiet_bdsf: if True, suppress text output of bdsf logs to screen.
                        Output is still sent to the log file
     : return None
->>>>>>> 51eeacc3
     """
 
     # Process image.
@@ -468,10 +446,7 @@
             thresh_isl=th_isl,
             thresh_pix=th_pix,
             collapse_ch0=refchan,
-<<<<<<< HEAD
-=======
             quiet=quiet_bdsf,
->>>>>>> 51eeacc3
         )
 
         save_rms = (
