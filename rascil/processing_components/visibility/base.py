"""
Base simple visibility operations, placed here to avoid circular dependencies
"""

__all__ = ['vis_summary',
           'copy_visibility',
           'create_blockvisibility_from_rows',
           'create_blockvisibility_from_ms',
           'create_blockvisibility_from_uvfits',
           'create_blockvisibility',
           'phaserotate_visibility',
           'export_blockvisibility_to_ms',
           'list_ms',
           'generate_baselines',
           'get_baseline',
           'calculate_blockvisibility_uvw_lambda']

import copy
import logging
import re

import astropy.constants as const
import numpy
import pandas
from astropy import units as u, constants as constants
from astropy.coordinates import SkyCoord, EarthLocation
from astropy.io import fits
from astropy.time import Time
from astropy.units import Quantity

from rascil.data_models.memory_data_models import BlockVisibility, \
    Configuration
from rascil.data_models.polarisation import PolarisationFrame, ReceptorFrame, \
    correlate_polarisation
from rascil.processing_components.util import skycoord_to_lmn
from rascil.processing_components.util import xyz_to_uvw, uvw_to_xyz, \
    hadec_to_azel, xyz_at_latitude
from rascil.processing_components.util.geometry import calculate_transit_time, utc_to_ms_epoch
from rascil.processing_components.visibility.visibility_geometry import calculate_blockvisibility_transit_time, \
    calculate_blockvisibility_hourangles, calculate_blockvisibility_azel

log = logging.getLogger('logger')

<<<<<<< HEAD
=======

def vis_summary(vis: Union[Visibility, BlockVisibility]):
    """Return string summarizing the Visibility
>>>>>>> 3b1300b3

# This convention agrees with that in the MS reader
# Note that ant2 > ant1

def generate_baselines(nant):
    """ Generate mapping from antennas to baselines
    
    :param nant:
    :return:
    """
    for ant1 in range(0, nant):
        for ant2 in range(ant1, nant):
            yield ant1, ant2


def get_baseline(ant1, ant2, baselines, nant):
    """ Given the antenna numbers work out the baseline number. Takes 200ms to look
    up all baselines for a 512 element array. Nevertheless there may be a better way
    to do this.
    
    :param ant1:
    :param ant2:
    :param baselines:
    :param nant:
    :return:
    """
    for ibaseline, baseline in enumerate(baselines):
        if baseline == (ant1, ant2):
            return ibaseline
    raise ValueError("Illegal antenna pair {}-{}".format(ant1, ant2))


def vis_summary(vis: BlockVisibility):
    """Return string summarizing the BlockVisibility

    :param vis: BlockVisibility
    :return: string
    """
    return "%d rows, %.3f GB" % (vis.nvis, vis.size())


def copy_visibility(vis: BlockVisibility, zero=False) -> BlockVisibility:
    """Copy a visibility

    Performs a deepcopy of the data array
    :param vis: BlockVisibility
    :returns: BlockVisibility

    """
    assert isinstance(vis, BlockVisibility), vis
    
    newvis = copy.deepcopy(vis)
    if zero:
        newvis.data['vis'][...] = 0.0
    return newvis


<<<<<<< HEAD
=======
def create_visibility(config: Configuration, times: numpy.array, frequency: numpy.array,
                      channel_bandwidth, phasecentre: SkyCoord,
                      weight: float, polarisation_frame=PolarisationFrame('stokesI'),
                      integration_time=1.0,
                      zerow=False, elevation_limit=15.0 * numpy.pi / 180.0,
                      source='unknown', meta=None,
                      utc_time=None) -> Visibility:
    """ Create a Visibility from Configuration, hour angles, and direction of source

    Note that we keep track of the integration time for BDA purposes
    
    The input times are hour angles in radians, these are converted to UTC MJD in seconds, using utc_time as
    the approximate time.



    :param config: Configuration of antennas
    :param times: hour angles in radians
    :param frequency: frequencies (Hz] [nchan]
    :param weight: weight of a single sample
    :param phasecentre: phasecentre of observation (SkyCoord)
    :param channel_bandwidth: channel bandwidths: (Hz] [nchan]
    :param integration_time: Integration time ('auto' or value in s)
    :param polarisation_frame: PolarisationFrame('stokesI')
    :param integration_time: in seconds
    :param zerow: bool - set w to zero
    :param elevation_limit: in degrees
    :param source: Source name
    :param meta: Meta data as a dictionary
    :param utc_time: Time of ha definition. Default is Time("2020-01-01T00:00:00", format='isot', scale='utc')
    :return: Visibility
    """
    assert phasecentre is not None, "Must specify phase centre"

    if utc_time is None:
        utc_time_zero = Time("2020-01-01T00:00:00", format='isot', scale='utc')
    elif isinstance(utc_time, Time):
        utc_time_zero = utc_time
        utc_time = None

    if polarisation_frame is None:
        polarisation_frame = correlate_polarisation(config.receptor_frame)
    
    latitude = config.location.geodetic[1].to('rad').value
    
    nch = len(frequency)
    ants_xyz = config.data['xyz']
    ants_xyz = xyz_at_latitude(ants_xyz, latitude)
    nants = len(config.data['names'])
    nbaselines = int(nants * (nants - 1) / 2)
    ntimes = 0
    for iha, ha in enumerate(times):
        
        # Calculate the positions of the antennas as seen for this hour angle
        # and declination
        _, elevation = hadec_to_azel(ha, phasecentre.dec.rad, latitude)
        if elevation_limit is None or (elevation > elevation_limit):
            ntimes += 1
    
    npol = polarisation_frame.npol
    nrows = nbaselines * ntimes * nch
    nrowsperintegration = nbaselines * nch
    rvis = numpy.zeros([nrows, npol], dtype='complex')
    rflags = numpy.zeros([nrows, npol], dtype='int')
    rweight = numpy.ones([nrows, npol])
    rtimes = numpy.zeros([nrows])
    rfrequency = numpy.zeros([nrows])
    rchannel_bandwidth = numpy.zeros([nrows])
    rantenna1 = numpy.zeros([nrows], dtype='int')
    rantenna2 = numpy.zeros([nrows], dtype='int')
    ruvw = numpy.zeros([nrows, 3])
    
    n_flagged = 0
    
    # Do each hour angle in turn
    row = 0
    if utc_time is None:
        stime = calculate_transit_time(config.location, utc_time_zero, phasecentre)
        if stime.masked:
            stime = utc_time_zero
    for iha, ha in enumerate(times):
        
        # Calculate the positions of the antennas as seen for this hour angle
        # and declination
        _, elevation = hadec_to_azel(ha, phasecentre.dec.rad, latitude)
        if elevation_limit is None or (elevation > elevation_limit):
            if utc_time is None:
                rtimes[row:row + nrowsperintegration] = stime.mjd * 86400.0 + ha * 86164.1 / (2.0 * numpy.pi)
            else:
                rtimes[row:row + nrowsperintegration] = utc_to_ms_epoch(utc_time[iha])

            # TODO: optimise loop
            # Loop over all pairs of antennas. Note that a2>a1
            ant_pos = xyz_to_uvw(ants_xyz, ha, phasecentre.dec.rad)
            for a1 in range(nants):
                for a2 in range(a1 + 1, nants):
                    rantenna1[row:row + nch] = a1
                    rantenna2[row:row + nch] = a2
                    rweight[row:row + nch, ...] = 1.0
                    rflags[row:row + nch, ...] = 0
                    
                    # Loop over all frequencies and polarisations
                    for ch in range(nch):
                        # noinspection PyUnresolvedReferences
                        k = frequency[ch] / constants.c.value
                        ruvw[row, :] = (ant_pos[a2, :] - ant_pos[a1, :]) * k
                        rfrequency[row] = frequency[ch]
                        rchannel_bandwidth[row] = channel_bandwidth[ch]
                        row += 1
    
    if zerow:
        ruvw[..., 2] = 0.0
    assert row == nrows
    rintegration_time = numpy.full_like(rtimes, integration_time)
    vis = Visibility(uvw=ruvw, time=rtimes, antenna1=rantenna1, antenna2=rantenna2,
                     frequency=rfrequency, vis=rvis, flags=rflags,
                     weight=rweight, imaging_weight=rweight,
                     integration_time=rintegration_time,
                     channel_bandwidth=rchannel_bandwidth,
                     polarisation_frame=polarisation_frame, source=source, meta=meta)
    vis.phasecentre = phasecentre
    vis.configuration = config
    log.info("create_visibility: %s" % (vis_summary(vis)))
    assert isinstance(vis, Visibility), "vis is not a Visibility: %r" % vis
    if elevation_limit is not None:
        log.info(
            'create_visibility: flagged %d/%d visibilities below elevation limit %f (rad)' %
            (n_flagged, vis.nvis, elevation_limit))
    else:
        log.debug('create_visibility: created %d visibilities' % (vis.nvis))
    
    return vis


>>>>>>> 3b1300b3
def create_blockvisibility(config: Configuration,
                           times: numpy.array,
                           frequency: numpy.array,
                           phasecentre: SkyCoord,
                           weight: float = 1.0,
                           polarisation_frame: PolarisationFrame = None,
                           integration_time=1.0,
                           channel_bandwidth=1e6,
                           zerow=False,
                           elevation_limit=15.0 * numpy.pi / 180.0,
                           source='unknown',
                           meta=None,
                           utc_time=None,
                           **kwargs) -> BlockVisibility:
    """ Create a BlockVisibility from Configuration, hour angles, and direction of source

    Note that we keep track of the integration time for BDA purposes
    
    The input times are hour angles in radians, these are converted to UTC MJD in seconds, using utc_time as
    the approximate time.

    :param config: Configuration of antennas
    :param times: hour angles in radians
    :param frequency: frequencies (Hz] [nchan]
    :param weight: weight of a single sample
    :param phasecentre: phasecentre of observation (SkyCoord)
    :param channel_bandwidth: channel bandwidths: (Hz] [nchan]
    :param integration_time: Integration time ('auto' or value in s)
    :param polarisation_frame: PolarisationFrame('stokesI')
    :param integration_time: in seconds
    :param zerow: bool - set w to zero
    :param elevation_limit: in degrees
    :param source: Source name
    :param meta: Meta data as a dictionary
    :param utc_time: Time of ha definition default is Time("2020-01-01T00:00:00", format='isot', scale='utc')
    :return: BlockVisibility
    """
    assert phasecentre is not None, "Must specify phase centre"
    
    if utc_time is None:
        utc_time_zero = Time("2020-01-01T00:00:00", format='isot', scale='utc')
    elif isinstance(utc_time, Time):
        utc_time_zero = utc_time
        utc_time = None

    if polarisation_frame is None:
        polarisation_frame = correlate_polarisation(config.receptor_frame)
    
    latitude = config.location.geodetic[1].to('rad').value
    ants_xyz = config.data['xyz']
    ants_xyz = xyz_at_latitude(ants_xyz, latitude)

    nants = len(config.data['names'])
    
    baselines = pandas.MultiIndex.from_tuples(generate_baselines(nants), names=('antenna1', 'antenna2'))
    nbaselines = len(baselines)
    
    ntimes = 0
    n_flagged = 0
    
    for iha, ha in enumerate(times):
        
        # Calculate the positions of the antennas as seen for this hour angle
        # and declination
        _, elevation = hadec_to_azel(ha, phasecentre.dec.rad, latitude)
        if elevation_limit is None or (elevation > elevation_limit):
            ntimes += 1
        else:
            n_flagged += 1
    
    assert ntimes > 0, "No unflagged points"

    if elevation_limit is not None and n_flagged > 0:
        log.info('create_blockvisibility: flagged %d/%d times below elevation limit %f (rad)' %
                 (n_flagged, ntimes, 180.0 * elevation_limit / numpy.pi))
    else:
        log.debug('create_blockvisibility: created %d times' % (ntimes))
    
    npol = polarisation_frame.npol
    nchan = len(frequency)
    visshape = [ntimes, nbaselines, nchan, npol]
    rvis = numpy.zeros(visshape, dtype='complex')
    rflags = numpy.ones(visshape, dtype='int')
    rweight = numpy.ones(visshape)
    rimaging_weight = numpy.ones(visshape)
    rtimes = numpy.zeros([ntimes])
    rintegrationtime = numpy.zeros([ntimes])
    ruvw = numpy.zeros([ntimes, nbaselines, 3])
    
    # Do each hour angle in turn
    itime = 0
    if utc_time is None:
        stime = calculate_transit_time(config.location, utc_time_zero, phasecentre)
        if stime.masked:
            stime = utc_time_zero

    for iha, ha in enumerate(times):
        
        # Calculate the positions of the antennas as seen for this hour angle
        # and declination
        _, elevation = hadec_to_azel(ha, phasecentre.dec.rad, latitude)
        if elevation_limit is None or (elevation > elevation_limit):
            if utc_time is None:
                rtimes[itime] = stime.mjd * 86400.0 + ha * 86164.1 / (2.0 * numpy.pi)
            else:
                rtimes[itime] = utc_to_ms_epoch(utc_time[iha])
            rweight[itime, ...] = 1.0
            rflags[itime, ...] = 1

            # Loop over all pairs of antennas. Note that a2>a1
<<<<<<< HEAD
            ant_pos = uvw_ha_dec(ants_xyz.values, ha, phasecentre.dec.rad)
            ibaseline = 0
            for a1 in range(1, nants):
                rweight[itime, ibaseline, ...] = 0.0
                rflags[itime, ibaseline, ...] = 1.0
                for a2 in range(a1):
                    ruvw[itime, ibaseline, :] = ant_pos[a2, :] - ant_pos[a1, :]
                    rflags[itime, ibaseline, ...] = 0
                    ibaseline += 1
            
=======
            ant_pos = xyz_to_uvw(ants_xyz, ha, phasecentre.dec.rad)
            for a1 in range(nants):
                rweight[itime, a1, a1, ...] = 0.0
                rflags[itime, a1, a1, ...] = 1.0
                for a2 in range(a1 + 1, nants):
                    ruvw[itime, a2, a1, :] = ant_pos[a2, :] - ant_pos[a1, :]
                    ruvw[itime, a1, a2, :] = ant_pos[a1, :] - ant_pos[a2, :]
                    rflags[itime, a2, a1, ...] = 0
                    rflags[itime, a1, a2, ...] = 1

>>>>>>> 3b1300b3
            if itime > 0:
                rintegrationtime[itime] = rtimes[itime] - rtimes[itime - 1]
            itime += 1
    
    if itime > 1:
        rintegrationtime[0] = rintegrationtime[1]
    else:
        rintegrationtime[0] = integration_time
    rchannel_bandwidth = channel_bandwidth
    if zerow:
        ruvw[..., 2] = 0.0
    
    vis = BlockVisibility(uvw=ruvw, time=rtimes, frequency=frequency, vis=rvis,
                          weight=rweight, baselines=baselines,
                          imaging_weight=rimaging_weight, flags=rflags,
                          integration_time=rintegrationtime,
                          channel_bandwidth=rchannel_bandwidth,
                          polarisation_frame=polarisation_frame, source=source, meta=meta)
    vis.phasecentre = phasecentre
    vis.configuration = config
    log.debug("create_blockvisibility: %s" % (vis_summary(vis)))
    assert isinstance(vis, BlockVisibility), "vis is not a BlockVisibility: %r" % vis
    
    return vis


def create_blockvisibility_from_rows(vis: BlockVisibility,
                                rows: numpy.ndarray, makecopy=True):
    """ Create a BlockVisibility from selected rows

    :param vis: BlockVisibility
    :param rows: Boolean array of row selction
    :param makecopy: Make a deep copy (True)
    :return: BlockVisibility or BlockVisibility
    """
    
    if rows is None or numpy.sum(rows) == 0:
        return None
        
    if makecopy:
        newvis = copy_visibility(vis)
        newvis.data = copy.deepcopy(vis.data.sel({"time": vis.time[rows]}))
        return newvis
    else:
        vis.data = copy.deepcopy(vis.data.sel({"time": vis.time[rows]}))
        return vis


def phaserotate_visibility(vis: BlockVisibility,
                           newphasecentre: SkyCoord, tangent=True,
                           inverse=False) -> BlockVisibility:
    """ Phase rotate from the current phase centre to a new phase centre

    If tangent is False the uvw are recomputed and the visibility phasecentre is updated.
    Otherwise only the visibility phases are adjusted

    :param vis: BlockVisibility to be rotated
    :param newphasecentre: SkyCoord of new phasecentre
    :param tangent: Stay on the same tangent plane? (True)
    :param inverse: Actually do the opposite
    :return: BlockVisibility or BlockVisibility
    """
    l, m, n = skycoord_to_lmn(newphasecentre, vis.phasecentre)
    
    # No significant change?
    if numpy.abs(n) < 1e-15:
        return vis
    
    # Make a new copy
    newvis = copy_visibility(vis)
    
    phasor = calculate_blockvisibility_phasor(newphasecentre, newvis)
    assert vis.data['vis'].values.shape == phasor.shape
    if inverse:
        newvis.data['vis'].values *= phasor
    else:
        newvis.data['vis'].values *= numpy.conj(phasor)
    # To rotate UVW, rotate into the global XYZ coordinate system and back. We have the option of
    # staying on the tangent plane or not. If we stay on the tangent then the raster will
    # join smoothly at the edges. If we change the tangent then we will have to reproject to get
    # the results on the same image, in which case overlaps or gaps are difficult to deal with.
    if not tangent:
        # The rotation can be done on the uvw (metres) values but we also have to update
        # The wavelength dependent values
        nrows, nbl, _ = vis.uvw.shape
        if inverse:
            uvw_linear = vis.uvw.values.reshape([nrows * nbl, 3])
            xyz = uvw_to_xyz(uvw_linear, ha=-newvis.phasecentre.ra.rad, dec=newvis.phasecentre.dec.rad)
            uvw_linear = xyz_to_uvw(xyz, ha=-newphasecentre.ra.rad, dec=newphasecentre.dec.rad)[...]
        else:
            # This is the original (non-inverse) code
            uvw_linear = newvis.uvw.values.reshape([nrows * nbl, 3])
            xyz = uvw_to_xyz(uvw_linear, ha=-newvis.phasecentre.ra.rad, dec=newvis.phasecentre.dec.rad)
            uvw_linear = xyz_to_uvw(xyz, ha=-newphasecentre.ra.rad, dec=newphasecentre.dec.rad)[...]
        newvis.phasecentre = newphasecentre
        newvis.data['uvw'].values[...] = uvw_linear.reshape([nrows, nbl, 3])
        newvis = calculate_blockvisibility_uvw_lambda(newvis)
    return newvis


def export_blockvisibility_to_ms(msname, vis_list, source_name=None):
    """ Minimal BlockVisibility to MS converter

    The MS format is much more general than the RASCIL BlockVisibility so we cut many corners. This requires casacore to be
    installed. If not an exception ModuleNotFoundError is raised.

    Write a list of BlockVisibility's to a MS file, split by field and spectral window

    :param msname: File name of MS
    :param vis_list: list of BlockVisibility
    :param source_name: Source name to use
    :param ack: Ask casacore to acknowledge each table operation
    :return:
    """
    try:
        import casacore.tables.tableutil as pt
        from casacore.tables import (makescacoldesc, makearrcoldesc, table, maketabdesc,
                                     tableexists, tableiswritable,
                                     tableinfo, tablefromascii, tabledelete, makecoldesc,
                                     msconcat, removeDerivedMSCal,
                                     taql, tablerename, tablecopy, tablecolumn,
                                     addDerivedMSCal, removeImagingColumns,
                                     addImagingColumns, required_ms_desc,
                                     tabledefinehypercolumn, default_ms,
                                     makedminfo,
                                     default_ms_subtable)
        from rascil.processing_components.visibility.msv2fund import Antenna, Stand
    except ModuleNotFoundError:
        raise ModuleNotFoundError("casacore is not installed")
    
    try:
        from rascil.processing_components.visibility import msv2
    except ModuleNotFoundError:
        raise ModuleNotFoundError("cannot import msv2")
    
    # log.debug("create_blockvisibility_from_ms: %s" % str(tab.info()))
    # Start the table
    tbl = msv2.Ms(msname, ref_time=0, source_name=source_name, if_delete=True)
    for vis in vis_list:
        if source_name is None:
            source_name = vis.source
        # Check polarisation
        npol = vis.npol
        nchan = vis.nchan
        if vis.polarisation_frame.type == 'linear':
            polarization = ['XX', 'XY', 'YX', 'YY']
        elif vis.polarisation_frame.type == 'linearnp':
            polarization = ['XX', 'YY']
        elif vis.polarisation_frame.type == 'stokesI':
            polarization = ['XX']
        elif vis.polarisation_frame.type == 'circular':
            polarization = ['RR', 'RL', 'LR', 'LL']
        elif vis.polarisation_frame.type == 'circularnp':
            polarization = ['RR', 'LL']
        elif vis.polarisation_frame.type == 'stokesIQUV':
            polarization = ['I', 'Q', 'U', 'V']
        elif vis.polarisation_frame.type == 'stokesIQ':
            polarization = ['I', 'Q']
        elif vis.polarisation_frame.type == 'stokesIV':
            polarization = ['I', 'V']
        else:
            raise ValueError(
                "Unknown visibility polarisation %s" % (vis.polarisation_frame.type))
        
        tbl.set_stokes(polarization)
        tbl.set_frequency(vis.frequency.values, vis.channel_bandwidth.values)
        n_ant = len(vis.configuration.xyz)
        
        antennas = []
        names = vis.configuration.names.values
        xyz = vis.configuration.xyz.values
        for i in range(len(names)):
            antennas.append(Antenna(i, Stand(names[i], xyz[i, 0], xyz[i, 1], xyz[i, 2])))
        
        # Set baselines and data
        bl_list = []
        
        antennas2 = antennas
        
        # for ant1 in range(0, nant):
        #     for ant2 in range(ant1, nant):
        #         yield ant1, ant2
        
        for a1 in range(0, n_ant - 1):
            for a2 in range(a1 + 1, n_ant):
                bl_list.append((antennas[a1], antennas2[a2]))
        
        tbl.set_geometry(vis.configuration, antennas)
        nbaseline = len(bl_list)
        ntimes = len(vis.data['time'])
        
        ms_vis = numpy.zeros([ntimes, nbaseline, nchan, npol]).astype('complex')
        ms_uvw = numpy.zeros([ntimes, nbaseline, 3])
        int_time = vis.data['integration_time'].values
        # bv_vis = vis.data['vis']
        # bv_uvw = vis.data['uvw']
        #
        # Now easier since the BlockVisibility is baseline oriented
        
        for ntime, time in enumerate(vis.data['time']):
            for ipol, pol in enumerate(polarization):
                if int_time[ntime] is not None:
                    tbl.add_data_set(time.values, int_time[ntime], bl_list,
                                     vis.data['vis'].values[ntime, ..., ipol],
                                     pol=pol,
                                     source=source_name,
                                     phasecentre=vis.phasecentre,
                                     uvw=vis.data['uvw'].values[ntime, :, :])
                else:
                    tbl.add_data_set(time.values, 0, bl_list,
                                     vis.data['vis'].values[ntime, ..., ipol],
                                     pol=pol,
                                     source=source_name,
                                     phasecentre=vis.phasecentre,
                                     uvw=vis['uvw'].values[ntime, :, :])
    tbl.write()


def list_ms(msname, ack=False):
    """ List sources and data descriptors in a MeasurementSet

    :param msname: File name of MS
    :param ack: Ask casacore to acknowledge each table operation
    :return: sources, data descriptors

    For example::
        print(list_ms('3C277.1_avg.ms'))
        (['1302+5748', '0319+415', '1407+284', '1252+5634', '1331+305'], [0, 1, 2, 3])
    """
    try:
        from casacore.tables import table  # pylint: disable=import-error
    except ModuleNotFoundError:
        raise ModuleNotFoundError("casacore is not installed")
    try:
        from rascil.processing_components.visibility import msv2
    except ModuleNotFoundError:
        raise ModuleNotFoundError("cannot import msv2")
    
    tab = table(msname, ack=ack)
    log.debug("list_ms: %s" % str(tab.info()))
    
    fieldtab = table('%s/FIELD' % msname, ack=False)
    sources = fieldtab.getcol('NAME')
    
    ddtab = table('%s/DATA_DESCRIPTION' % msname, ack=False)
    dds = list(range(ddtab.nrows()))
    
    return sources, dds


def create_blockvisibility_from_ms(msname, channum=None, start_chan=None, end_chan=None,
                                   ack=False,
                                   datacolumn='DATA', selected_sources=None,
                                   selected_dds=None,
                                   average_channels=False):
    """ Minimal MS to BlockVisibility converter

    The MS format is much more general than the RASCIL BlockVisibility so we cut many corners.
    This requires casacore to be installed. If not an exception ModuleNotFoundError is raised.

    Creates a list of BlockVisibility's, split by field and spectral window
    
    Reading of a subset of channels is possible using either start_chan and end_chan or channnum. Using start_chan 
    and end_chan is preferred since it only reads the channels required. Channum is more flexible and can be used to
    read a random list of channels.
    
    :param msname: File name of MS
    :param channum: range of channels e.g. range(17,32), default is None meaning all
    :param start_chan: Starting channel to read
    :param end_chan: End channel to read
    :param ack: Ask casacore to acknowledge each table operation
    :param datacolumn: MS data column to read DATA, CORRECTED_DATA, or MODEL_DATA
    :param selected_sources: Sources to select
    :param selected_dds: Data descriptors to select
    :param average_channels: Average all channels read
    :return: List of BlockVisibility

    For example::

        selected_sources = ['1302+5748', '1252+5634']
        bvis_list = create_blockvisibility_from_ms('../../data/3C277.1_avg.ms', datacolumn='CORRECTED_DATA',
                                           selected_sources=selected_sources)
        sources = numpy.unique([bv.source for bv in bvis_list])
        print(sources)
        ['1252+5634' '1302+5748']

    """
    try:
        from casacore.tables import table  # pylint: disable=import-error
    except ModuleNotFoundError:
        raise ModuleNotFoundError("casacore is not installed")
    try:
        from rascil.processing_components.visibility import msv2
    except ModuleNotFoundError:
        raise ModuleNotFoundError("cannot import msv2")
    
    tab = table(msname, ack=ack)
    log.debug("create_blockvisibility_from_ms: %s" % str(tab.info()))
    
    if selected_sources is None:
        fields = numpy.unique(tab.getcol('FIELD_ID'))
    else:
        fieldtab = table('%s/FIELD' % msname, ack=False)
        sources = fieldtab.getcol('NAME')
        fields = list()
        for field, source in enumerate(sources):
            if source in selected_sources: fields.append(field)
        assert len(fields) > 0, "No sources selected"
    
    if selected_dds is None:
        dds = numpy.unique(tab.getcol('DATA_DESC_ID'))
    else:
        dds = selected_dds
    
    log.debug(
        "create_blockvisibility_from_ms: Reading unique fields %s, unique data descriptions %s" % (
            str(fields), str(dds)))
    vis_list = list()
    for field in fields:
        ftab = table(msname, ack=ack).query('FIELD_ID==%d' % field, style='')
        assert ftab.nrows() > 0, "Empty selection for FIELD_ID=%d" % (field)
        for dd in dds:
            # Now get info from the subtables
            ddtab = table('%s/DATA_DESCRIPTION' % msname, ack=False)
            spwid = ddtab.getcol('SPECTRAL_WINDOW_ID')[dd]
            polid = ddtab.getcol('POLARIZATION_ID')[dd]
            ddtab.close()
            
            meta = {'MSV2': {'FIELD_ID': field, 'DATA_DESC_ID': dd}}
            ms = ftab.query('DATA_DESC_ID==%d' % dd, style='')
            assert ms.nrows() > 0, "Empty selection for FIELD_ID=%d and DATA_DESC_ID=%d" % (field, dd)
            log.debug("create_blockvisibility_from_ms: Found %d rows" % (ms.nrows()))
            # The TIME column has descriptor:
            # {'valueType': 'double', 'dataManagerType': 'IncrementalStMan', 'dataManagerGroup': 'TIME',
            # 'option': 0, 'maxlen': 0, 'comment': 'Modified Julian Day',
            # 'keywords': {'QuantumUnits': ['s'], 'MEASINFO': {'type': 'epoch', 'Ref': 'UTC'}}}
            otime = ms.getcol('TIME')
            datacol = ms.getcol(datacolumn, nrow=1)
            datacol_shape = list(datacol.shape)
            channels = datacol.shape[-2]
            log.debug("create_blockvisibility_from_ms: Found %d channels" % (channels))
            if channum is None:
                if start_chan is not None and end_chan is not None:
                    try:
                        log.debug(
                            "create_blockvisibility_from_ms: Reading channels from %d to %d" %
                            (start_chan, end_chan))
                        blc = [start_chan, 0]
                        trc = [end_chan, datacol_shape[-1] - 1]
                        channum = range(start_chan, end_chan + 1)
                        ms_vis = ms.getcolslice(datacolumn, blc=blc, trc=trc)
                        ms_flags = ms.getcolslice('FLAG', blc=blc, trc=trc)
                        ms_weight = ms.getcol('WEIGHT')
                    
                    except IndexError:
                        raise IndexError("channel number exceeds max. within ms")
                
                else:
                    log.debug(
                        "create_blockvisibility_from_ms: Reading all %d channels" % (
                            channels))
                    try:
                        channum = range(channels)
                        ms_vis = ms.getcol(datacolumn)[:, channum, :]
                        ms_weight = ms.getcol('WEIGHT')
                        ms_flags = ms.getcol('FLAG')
                        channum = range(channels)
                    except IndexError:
                        raise IndexError("channel number exceeds max. within ms")
            else:
                log.debug(
                    "create_blockvisibility_from_ms: Reading channels %s " % (channum))
                channum = range(channels)
                try:
                    ms_vis = ms.getcol(datacolumn)[:, channum, :]
                    ms_flags = ms.getcol('FLAG')[:, channum, :]
                    ms_weight = ms.getcol('WEIGHT')[:, :]
                except IndexError:
                    raise IndexError("channel number exceeds max. within ms")
            
            if average_channels:
                weight = ms_weight[:, numpy.newaxis, :] * (1.0 - ms_flags)
                ms_vis = numpy.sum(weight * ms_vis, axis=-2)[..., numpy.newaxis, :]
                sumwt = numpy.sum(weight, axis=-2)[..., numpy.newaxis, :]
                ms_vis[sumwt > 0.0] = ms_vis[sumwt > 0] / sumwt[sumwt > 0.0]
                ms_vis[sumwt <= 0.0] = 0.0 + 0.0j
                ms_flags = sumwt
                ms_flags[ms_flags <= 0.0] = 1.0
                ms_flags[ms_flags > 0.0] = 0.0
            
            uvw = -1 * ms.getcol('UVW')
            antenna1 = ms.getcol('ANTENNA1')
            antenna2 = ms.getcol('ANTENNA2')
            integration_time = ms.getcol('INTERVAL')
            
            time = (otime - integration_time / 2.0)
            
            start_time = numpy.min(time) / 86400.0
            end_time = numpy.max(time) / 86400.0
            
            log.debug("create_blockvisibility_from_ms: Observation from %s to %s" %
                      (Time(start_time, format='mjd').iso,
                       Time(end_time, format='mjd').iso))
            
            spwtab = table('%s/SPECTRAL_WINDOW' % msname, ack=False)
            cfrequency = numpy.array(spwtab.getcol('CHAN_FREQ')[spwid][channum])
            cchannel_bandwidth = numpy.array(spwtab.getcol('CHAN_WIDTH')[spwid][channum])
            nchan = cfrequency.shape[0]
            if average_channels:
                cfrequency = numpy.array([numpy.average(cfrequency)])
                cchannel_bandwidth = numpy.array([numpy.sum(cchannel_bandwidth)])
                nchan = cfrequency.shape[0]
            
            # Get polarisation info
            poltab = table('%s/POLARIZATION' % msname, ack=False)
            corr_type = poltab.getcol('CORR_TYPE')[polid]
            corr_type = sorted(corr_type)
            # These correspond to the CASA Stokes enumerations
            if numpy.array_equal(corr_type, [1, 2, 3, 4]):
                polarisation_frame = PolarisationFrame('stokesIQUV')
                npol = 4
            elif numpy.array_equal(corr_type, [1, 2]):
                polarisation_frame = PolarisationFrame('stokesIQ')
                npol = 2
            elif numpy.array_equal(corr_type, [1, 4]):
                polarisation_frame = PolarisationFrame('stokesIV')
                npol = 2
            elif numpy.array_equal(corr_type, [5, 6, 7, 8]):
                polarisation_frame = PolarisationFrame('circular')
                npol = 4
            elif numpy.array_equal(corr_type, [5, 8]):
                polarisation_frame = PolarisationFrame('circularnp')
                npol = 2
            elif numpy.array_equal(corr_type, [9, 10, 11, 12]):
                polarisation_frame = PolarisationFrame('linear')
                npol = 4
            elif numpy.array_equal(corr_type, [9, 12]):
                polarisation_frame = PolarisationFrame('linearnp')
                npol = 2
            elif numpy.array_equal(corr_type, [9]):
                npol = 1
                polarisation_frame = PolarisationFrame('stokesI')
            else:
                raise KeyError("Polarisation not understood: %s" % str(corr_type))
            
            # Get configuration
            anttab = table('%s/ANTENNA' % msname, ack=False)
            names = numpy.array(anttab.getcol('NAME'))
            
            ant_map = list()
            actual = 0
            # This assumes that the names are actually filled in!
            for i, name in enumerate(names):
                if name != "":
                    ant_map.append(actual)
                    actual += 1
                else:
                    ant_map.append(-1)
            # assert actual > 0, "Dish/station names are all blank - cannot load"
            if actual == 0:
                ant_map = list(range(len(names)))
                names = numpy.repeat("No name", len(names))
            
            mount = numpy.array(anttab.getcol('MOUNT'))[names != '']
            # log.info("mount is: %s" % (mount))
            diameter = numpy.array(anttab.getcol('DISH_DIAMETER'))[names != '']
            xyz = numpy.array(anttab.getcol('POSITION'))[names != '']
            offset = numpy.array(anttab.getcol('OFFSET'))[names != '']
            stations = numpy.array(anttab.getcol('STATION'))[names != '']
            names = numpy.array(anttab.getcol('NAME'))[names != '']
            nants = len(names)
            
            antenna1 = list(map(lambda i: ant_map[i], antenna1))
            antenna2 = list(map(lambda i: ant_map[i], antenna2))
            
            baselines = pandas.MultiIndex.from_tuples(generate_baselines(nants), names=('antenna1', 'antenna2'))
            nbaselines = len(baselines)
            
            location = EarthLocation(x=Quantity(xyz[0][0], 'm'),
                                     y=Quantity(xyz[0][1], 'm'),
                                     z=Quantity(xyz[0][2], 'm'))
            
            configuration = Configuration(name='', location=location,
                                          names=names, xyz=xyz, mount=mount, frame="geocentric",
                                          receptor_frame=ReceptorFrame("linear"),
                                          diameter=diameter, offset=offset, stations=stations)
            # Get phasecentres
            fieldtab = table('%s/FIELD' % msname, ack=False)
            pc = fieldtab.getcol('PHASE_DIR')[field, 0, :]
            source = fieldtab.getcol('NAME')[field]
            phasecentre = SkyCoord(ra=pc[0] * u.rad, dec=pc[1] * u.rad, frame='icrs',
                                   equinox='J2000')
            
            time_index_row = numpy.zeros_like(time, dtype='int')
            time_last = time[0]
            time_index = 0
            for row, _ in enumerate(time):
                if time[row] > time_last + 0.5 * integration_time[row]:
                    assert time[row] > time_last, "MS is not time-sorted - cannot convert"
                    time_index += 1
                    time_last = time[row]
                time_index_row[row] = time_index
            
            ntimes = time_index + 1
            
            assert ntimes == len(numpy.unique(time_index_row)), "Error in finding data times"
            
            bv_times = numpy.zeros([ntimes])
            bv_vis = numpy.zeros([ntimes, nbaselines, nchan, npol]).astype('complex')
            bv_flags = numpy.ones([ntimes, nbaselines, nchan, npol]).astype('int')
            bv_weight = numpy.zeros([ntimes, nbaselines, nchan, npol])
            bv_imaging_weight = numpy.zeros([ntimes, nbaselines, nchan, npol])
            bv_uvw = numpy.zeros([ntimes, nbaselines, 3])
            bv_integration_time = numpy.zeros([ntimes])
            
            for row, _ in enumerate(time):
                ibaseline = get_baseline(antenna1[row], antenna2[row], baselines, nants)
                time_index = time_index_row[row]
                bv_times[time_index] = time[row]
                bv_vis[time_index, ibaseline, ...] = ms_vis[row, ...]
                bv_flags[time_index, ibaseline, ...] = ms_flags[row, ...]
                bv_weight[time_index, ibaseline, :, ...] = ms_weight[
                    row, numpy.newaxis, ...]
                bv_imaging_weight[time_index, ibaseline, :, ...] = \
                    ms_weight[row, numpy.newaxis, ...]
                bv_uvw[time_index, ibaseline, :] = uvw[row, :]
                bv_integration_time[time_index] = integration_time[row]
            
            vis_list.append(BlockVisibility(uvw=bv_uvw,
                                            baselines=baselines,
                                            time=bv_times,
                                            frequency=cfrequency,
                                            channel_bandwidth=cchannel_bandwidth,
                                            vis=bv_vis,
                                            flags=bv_flags,
                                            weight=bv_weight,
                                            integration_time=bv_integration_time,
                                            imaging_weight=bv_imaging_weight,
                                            configuration=configuration,
                                            phasecentre=phasecentre,
                                            polarisation_frame=polarisation_frame,
                                            source=source, meta=meta))
        tab.close()
    return vis_list


def create_blockvisibility_from_uvfits(fitsname, channum=None, ack=False, antnum=None):
    """ Minimal UVFIT to BlockVisibility converter

    The UVFITS format is much more general than the RASCIL BlockVisibility so we cut many corners.
    
    Creates a list of BlockVisibility's, split by field and spectral window
    
    :param fitsname: File name of UVFITS
    :param channum: range of channels e.g. range(17,32), default is None meaning all
    :param antnum: the number of antenna
    :return:
    """
    
    def find_time_slots(times):
        """ Find the time slots
        
        :param times:
        :return:
        """
        intervals = times[1:] - times[0:-1]
        integration_time = numpy.median(intervals[intervals > 0.0])
        last_time = times[0]
        time_slots = list()
        for t in times:
            if t > last_time + integration_time:
                last_time = t
                time_slots.append(last_time)
        
        time_slots = numpy.array(time_slots)
        
        return time_slots
    
    def param_dict(hdul):
        "Return the dictionary of the random parameters"
        
        """
        The keys of the dictionary are the parameter names uppercased for
        consistency. The values are the column numbers.

        If multiple parameters have the same name (e.g., DATE) their
        columns are entered as a list.
        """
        
        pre = re.compile(r"PTYPE(?P<i>\d+)")
        res = {}
        for k, v in hdul.header.items():
            m = pre.match(k)
            if m:
                vu = v.upper()
                if vu in res:
                    res[vu] = [res[vu], int(m.group("i"))]
                else:
                    res[vu] = int(m.group("i"))
        return res
    
    # Open the file
    with fits.open(fitsname) as hdul:
        
        # Read Spectral Window
        nspw = hdul[0].header['NAXIS5']
        # Read Channel and Frequency Interval
        freq_ref = hdul[0].header['CRVAL4']
        delt_freq = hdul[0].header['CDELT4']
        # Real the number of channels in one spectral window
        channels = hdul[0].header['NAXIS4']
        freq = numpy.zeros([nspw, channels])
        # Read Frequency or IF
        freqhdulname = "AIPS FQ"
        sdhu = hdul.index_of(freqhdulname)
        if_freq = hdul[sdhu].data['IF FREQ'].ravel()
        for i in range(nspw):
            temp = numpy.array(
                [if_freq[i] + freq_ref + delt_freq * ff for ff in range(channels)])
            freq[i, :] = temp[:]
        freq_delt = numpy.ones(channels) * delt_freq
        if channum is None:
            channum = range(channels)
        
        # Read time. We are trying to find a discrete set of times to use in
        # BlockVisibility.
        bvtimes = Time(hdul[0].data['DATE'], hdul[0].data['_DATE'], format='jd')
        bv_times = find_time_slots(bvtimes.jd)
        
        ntimes = len(bv_times)
        
        # # Get Antenna
        # blin = hdul[0].data['BASELINE']
        antennahdulname = "AIPS AN"
        adhu = hdul.index_of(antennahdulname)
        try:
            antenna_name = hdul[adhu].data['ANNAME']
            antenna_name = antenna_name.encode('ascii', 'ignore')
        except ValueError:
            antenna_name = None
        
        antenna_xyz = hdul[adhu].data['STABXYZ']
        antenna_mount = hdul[adhu].data['MNTSTA']
        antenna_offset = hdul[adhu].data['STAXOF']
        try:
            antenna_diameter = hdul[adhu].data['DIAMETER']
        except (ValueError, KeyError):
            antenna_diameter = None
        # To reading some UVFITS with wrong numbers of antenna
        if antnum is not None and antenna_name is not None:
            antenna_name = antenna_name[:antnum]
            antenna_xyz = antenna_xyz[:antnum]
            antenna_mount = antenna_mount[:antnum]
            antenna_offset = antenna_offset[:antnum]
            if antenna_diameter is not None:
                antenna_diameter = antenna_diameter[:antnum]
        
        nants = len(antenna_xyz)
        
        baselines = pandas.MultiIndex.from_tuples(generate_baselines(nants), names=('antenna1', 'antenna2'))
        nbaselines = len(baselines)
        
        # Put offset into same shape as for MS
        antenna_offset = numpy.c_[antenna_offset, numpy.zeros(nants), numpy.zeros(nants)]
        
        # Get polarisation info
        npol = hdul[0].header['NAXIS3']
        corr_type = numpy.arange(hdul[0].header['NAXIS3']) - (
                hdul[0].header['CRPIX3'] - 1)
        corr_type *= hdul[0].header['CDELT3']
        corr_type += hdul[0].header['CRVAL3']
        # xx yy xy yx
        # These correspond to the CASA Stokes enumerations
        if numpy.array_equal(corr_type, [1, 2, 3, 4]):
            polarisation_frame = PolarisationFrame('stokesIQUV')
        elif numpy.array_equal(corr_type, [1, 4]):
            polarisation_frame = PolarisationFrame('stokesIV')
        elif numpy.array_equal(corr_type, [1, 2]):
            polarisation_frame = PolarisationFrame('stokesIQ')
        elif numpy.array_equal(corr_type, [-1, -2, -3, -4]):
            polarisation_frame = PolarisationFrame('circular')
        elif numpy.array_equal(corr_type, [-1, -4]):
            polarisation_frame = PolarisationFrame('circularnp')
        elif numpy.array_equal(corr_type, [-5, -6, -7, -8]):
            polarisation_frame = PolarisationFrame('linear')
        elif numpy.array_equal(corr_type, [-5, -8]):
            polarisation_frame = PolarisationFrame('linearnp')
        else:
            raise KeyError("Polarisation not understood: %s" % str(corr_type))
        
        configuration = Configuration(name='', location=None,
                                      names=antenna_name, xyz=antenna_xyz,
                                      mount=antenna_mount, frame=None,
                                      receptor_frame=polarisation_frame,
                                      diameter=antenna_diameter,
                                      offset=antenna_offset, stations=antenna_name)
        
        # Get RA and DEC
        phase_center_ra_degrees = numpy.float(hdul[0].header['CRVAL6'])
        phase_center_dec_degrees = numpy.float(hdul[0].header['CRVAL7'])
        
        # Get phasecentres
        phasecentre = SkyCoord(ra=phase_center_ra_degrees * u.deg,
                               dec=phase_center_dec_degrees * u.deg, frame='icrs',
                               equinox='J2000')
        
        # Get UVW
        d = param_dict(hdul[0])
        if "UU" in d:
            uu = hdul[0].data['UU']
            vv = hdul[0].data['VV']
            ww = hdul[0].data['WW']
        else:
            uu = hdul[0].data['UU---SIN']
            vv = hdul[0].data['VV---SIN']
            ww = hdul[0].data['WW---SIN']
        _vis = hdul[0].data['DATA']
        
        row = 0
        nchan = len(channum)
        vis_list = list()
        for spw_index in range(nspw):
            bv_vis = numpy.zeros([ntimes, nbaselines, nchan, npol]).astype('complex')
            bv_flags = numpy.zeros([ntimes, nbaselines, nchan, npol]).astype('int')
            bv_weight = numpy.zeros([ntimes, nbaselines, nchan, npol])
            bv_uvw = numpy.zeros([ntimes, nbaselines, 3])
            for time_index, time in enumerate(bv_times):
                for antenna1 in range(nants - 1):
                    for antenna2 in range(antenna1 + 1, nants):
                        ibaseline = get_baseline(antenna1, antenna2, baselines, nants)
                        for channel_no, channel_index in enumerate(channum):
                            for pol_index in range(npol):
                                bv_vis[time_index, ibaseline, channel_no, pol_index] = complex(
                                    _vis[row, :, :, spw_index, channel_index, pol_index,
                                    0],
                                    _vis[row, :, :, spw_index, channel_index, pol_index,
                                    1])
                                bv_weight[
                                    time_index, ibaseline, channel_no, pol_index] = _vis[row,
                                                                                    :,
                                                                                    :,
                                                                                    spw_index,
                                                                                    channel_index,
                                                                                    pol_index,
                                                                                    2]
                        bv_uvw[time_index, ibaseline, 0] = uu[row] * constants.c.value
                        bv_uvw[time_index, ibaseline, 1] = vv[row] * constants.c.value
                        bv_uvw[time_index, ibaseline, 2] = ww[row] * constants.c.value
                        row += 1
            
            # Convert negative weights to flags
            bv_flags[bv_weight < 0.0] = 1
            bv_weight[bv_weight < 0.0] = 0.0
            
            vis_list.append(BlockVisibility(uvw=bv_uvw,
                                            time=bv_times,
                                            baselines=baselines,
                                            frequency=freq[spw_index][channum],
                                            channel_bandwidth=freq_delt[channum],
                                            vis=bv_vis, flags=bv_flags,
                                            weight=bv_weight,
                                            imaging_weight=bv_weight,
                                            configuration=configuration,
                                            phasecentre=phasecentre,
                                            polarisation_frame=polarisation_frame))
    return vis_list


def calculate_blockvisibility_phasor(direction, vis):
    """ Calculate the phasor for a component for a BlockVisibility

    :param comp:
    :param vis:
    :return:
    """
    assert isinstance(vis, BlockVisibility)
    ntimes, nbaseline, nchan, npol = vis.vis.values.shape
    l, m, n = skycoord_to_lmn(direction, vis.phasecentre)
    s = numpy.array([l, m, numpy.sqrt(1 - l ** 2 - m ** 2) - 1.0])
    
    phasor = numpy.ones([ntimes, nbaseline, nchan, npol], dtype='complex')
    phasor[...] = \
        numpy.exp(-2j * numpy.pi * numpy.einsum("tbfs,s->tbf", vis.uvw_lambda.values, s))[..., numpy.newaxis]
    return phasor


def calculate_blockvisibility_uvw_lambda(vis):
    """ Recalculate the uvw_lambda values
    
    :param vis:
    :return:
    """
    k = (vis.frequency.values / const.c).value
    vis.uvw_lambda.values = numpy.einsum("tbs,k->tbks", vis.uvw.values, k)
    return vis<|MERGE_RESOLUTION|>--- conflicted
+++ resolved
@@ -41,12 +41,6 @@
 
 log = logging.getLogger('logger')
 
-<<<<<<< HEAD
-=======
-
-def vis_summary(vis: Union[Visibility, BlockVisibility]):
-    """Return string summarizing the Visibility
->>>>>>> 3b1300b3
 
 # This convention agrees with that in the MS reader
 # Note that ant2 > ant1
@@ -104,143 +98,6 @@
     return newvis
 
 
-<<<<<<< HEAD
-=======
-def create_visibility(config: Configuration, times: numpy.array, frequency: numpy.array,
-                      channel_bandwidth, phasecentre: SkyCoord,
-                      weight: float, polarisation_frame=PolarisationFrame('stokesI'),
-                      integration_time=1.0,
-                      zerow=False, elevation_limit=15.0 * numpy.pi / 180.0,
-                      source='unknown', meta=None,
-                      utc_time=None) -> Visibility:
-    """ Create a Visibility from Configuration, hour angles, and direction of source
-
-    Note that we keep track of the integration time for BDA purposes
-    
-    The input times are hour angles in radians, these are converted to UTC MJD in seconds, using utc_time as
-    the approximate time.
-
-
-
-    :param config: Configuration of antennas
-    :param times: hour angles in radians
-    :param frequency: frequencies (Hz] [nchan]
-    :param weight: weight of a single sample
-    :param phasecentre: phasecentre of observation (SkyCoord)
-    :param channel_bandwidth: channel bandwidths: (Hz] [nchan]
-    :param integration_time: Integration time ('auto' or value in s)
-    :param polarisation_frame: PolarisationFrame('stokesI')
-    :param integration_time: in seconds
-    :param zerow: bool - set w to zero
-    :param elevation_limit: in degrees
-    :param source: Source name
-    :param meta: Meta data as a dictionary
-    :param utc_time: Time of ha definition. Default is Time("2020-01-01T00:00:00", format='isot', scale='utc')
-    :return: Visibility
-    """
-    assert phasecentre is not None, "Must specify phase centre"
-
-    if utc_time is None:
-        utc_time_zero = Time("2020-01-01T00:00:00", format='isot', scale='utc')
-    elif isinstance(utc_time, Time):
-        utc_time_zero = utc_time
-        utc_time = None
-
-    if polarisation_frame is None:
-        polarisation_frame = correlate_polarisation(config.receptor_frame)
-    
-    latitude = config.location.geodetic[1].to('rad').value
-    
-    nch = len(frequency)
-    ants_xyz = config.data['xyz']
-    ants_xyz = xyz_at_latitude(ants_xyz, latitude)
-    nants = len(config.data['names'])
-    nbaselines = int(nants * (nants - 1) / 2)
-    ntimes = 0
-    for iha, ha in enumerate(times):
-        
-        # Calculate the positions of the antennas as seen for this hour angle
-        # and declination
-        _, elevation = hadec_to_azel(ha, phasecentre.dec.rad, latitude)
-        if elevation_limit is None or (elevation > elevation_limit):
-            ntimes += 1
-    
-    npol = polarisation_frame.npol
-    nrows = nbaselines * ntimes * nch
-    nrowsperintegration = nbaselines * nch
-    rvis = numpy.zeros([nrows, npol], dtype='complex')
-    rflags = numpy.zeros([nrows, npol], dtype='int')
-    rweight = numpy.ones([nrows, npol])
-    rtimes = numpy.zeros([nrows])
-    rfrequency = numpy.zeros([nrows])
-    rchannel_bandwidth = numpy.zeros([nrows])
-    rantenna1 = numpy.zeros([nrows], dtype='int')
-    rantenna2 = numpy.zeros([nrows], dtype='int')
-    ruvw = numpy.zeros([nrows, 3])
-    
-    n_flagged = 0
-    
-    # Do each hour angle in turn
-    row = 0
-    if utc_time is None:
-        stime = calculate_transit_time(config.location, utc_time_zero, phasecentre)
-        if stime.masked:
-            stime = utc_time_zero
-    for iha, ha in enumerate(times):
-        
-        # Calculate the positions of the antennas as seen for this hour angle
-        # and declination
-        _, elevation = hadec_to_azel(ha, phasecentre.dec.rad, latitude)
-        if elevation_limit is None or (elevation > elevation_limit):
-            if utc_time is None:
-                rtimes[row:row + nrowsperintegration] = stime.mjd * 86400.0 + ha * 86164.1 / (2.0 * numpy.pi)
-            else:
-                rtimes[row:row + nrowsperintegration] = utc_to_ms_epoch(utc_time[iha])
-
-            # TODO: optimise loop
-            # Loop over all pairs of antennas. Note that a2>a1
-            ant_pos = xyz_to_uvw(ants_xyz, ha, phasecentre.dec.rad)
-            for a1 in range(nants):
-                for a2 in range(a1 + 1, nants):
-                    rantenna1[row:row + nch] = a1
-                    rantenna2[row:row + nch] = a2
-                    rweight[row:row + nch, ...] = 1.0
-                    rflags[row:row + nch, ...] = 0
-                    
-                    # Loop over all frequencies and polarisations
-                    for ch in range(nch):
-                        # noinspection PyUnresolvedReferences
-                        k = frequency[ch] / constants.c.value
-                        ruvw[row, :] = (ant_pos[a2, :] - ant_pos[a1, :]) * k
-                        rfrequency[row] = frequency[ch]
-                        rchannel_bandwidth[row] = channel_bandwidth[ch]
-                        row += 1
-    
-    if zerow:
-        ruvw[..., 2] = 0.0
-    assert row == nrows
-    rintegration_time = numpy.full_like(rtimes, integration_time)
-    vis = Visibility(uvw=ruvw, time=rtimes, antenna1=rantenna1, antenna2=rantenna2,
-                     frequency=rfrequency, vis=rvis, flags=rflags,
-                     weight=rweight, imaging_weight=rweight,
-                     integration_time=rintegration_time,
-                     channel_bandwidth=rchannel_bandwidth,
-                     polarisation_frame=polarisation_frame, source=source, meta=meta)
-    vis.phasecentre = phasecentre
-    vis.configuration = config
-    log.info("create_visibility: %s" % (vis_summary(vis)))
-    assert isinstance(vis, Visibility), "vis is not a Visibility: %r" % vis
-    if elevation_limit is not None:
-        log.info(
-            'create_visibility: flagged %d/%d visibilities below elevation limit %f (rad)' %
-            (n_flagged, vis.nvis, elevation_limit))
-    else:
-        log.debug('create_visibility: created %d visibilities' % (vis.nvis))
-    
-    return vis
-
-
->>>>>>> 3b1300b3
 def create_blockvisibility(config: Configuration,
                            times: numpy.array,
                            frequency: numpy.array,
@@ -351,7 +208,6 @@
             rflags[itime, ...] = 1
 
             # Loop over all pairs of antennas. Note that a2>a1
-<<<<<<< HEAD
             ant_pos = uvw_ha_dec(ants_xyz.values, ha, phasecentre.dec.rad)
             ibaseline = 0
             for a1 in range(1, nants):
@@ -362,18 +218,6 @@
                     rflags[itime, ibaseline, ...] = 0
                     ibaseline += 1
             
-=======
-            ant_pos = xyz_to_uvw(ants_xyz, ha, phasecentre.dec.rad)
-            for a1 in range(nants):
-                rweight[itime, a1, a1, ...] = 0.0
-                rflags[itime, a1, a1, ...] = 1.0
-                for a2 in range(a1 + 1, nants):
-                    ruvw[itime, a2, a1, :] = ant_pos[a2, :] - ant_pos[a1, :]
-                    ruvw[itime, a1, a2, :] = ant_pos[a1, :] - ant_pos[a2, :]
-                    rflags[itime, a2, a1, ...] = 0
-                    rflags[itime, a1, a2, ...] = 1
-
->>>>>>> 3b1300b3
             if itime > 0:
                 rintegrationtime[itime] = rtimes[itime] - rtimes[itime - 1]
             itime += 1
