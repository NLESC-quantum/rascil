--- conflicted
+++ resolved
@@ -71,7 +71,6 @@
     imag_spline = [[[RectBivariateSpline(range(ny), range(nx), vp[ivp].data[chan, pol, ...].imag, kx=order, ky=order)
                    for ivp, _ in enumerate(vp_types)] for chan in range(nchan)] for pol in range(npol)]
     
-<<<<<<< HEAD
     if not use_radec:
         assert isinstance(vis, BlockVisibility)
         assert vp[0].wcs.wcs.ctype[0] == 'AZELGEO long', vp[0].wcs.wcs.ctype[0]
@@ -93,35 +92,6 @@
                                                                   vis.phasecentre)
                 azimuth_centre = azimuth_centre[0].to('deg').value
                 elevation_centre = elevation_centre[0].to('deg').value
-                
-                # Calculate the az el for this time
-                wcs_azel = vp[0].wcs.sub(2).deepcopy()
-=======
-    assert isinstance(vis, BlockVisibility)
-    assert vp[0].wcs.wcs.ctype[0] == 'AZELGEO long', vp[0].wcs.wcs.ctype[0]
-    assert vp[0].wcs.wcs.ctype[1] == 'AZELGEO lati', vp[0].wcs.wcs.ctype[1]
-    
-    assert vis.configuration.mount[0] == 'azel', "Mount %s not supported yet" % vis.configuration.mount[0]
-    
-    number_bad = 0
-    number_good = 0
-    
-    # For each hourangle, we need to calculate the location of a component
-    # in AZELGEO. With that we can then look up the relevant gain from the
-    # voltage pattern
-    for iha, rows in enumerate(vis_timeslice_iter(vis, vis_slices=vis_slices)):
-        v = create_visibility_from_rows(vis, rows)
-        if v is not None:
-            utc_time = Time([numpy.average(v.time)/86400.0], format='mjd', scale='utc')
-            azimuth_centre, elevation_centre = calculate_azel(v.configuration.location, utc_time,
-                                                              vis.phasecentre)
-            azimuth_centre = azimuth_centre[0].to('deg').value
-            elevation_centre = elevation_centre[0].to('deg').value
-            
-            # Calculate the az el for this time
-            
-            for icomp, comp in enumerate(sc):
->>>>>>> 3b1300b3
                 
                 if elevation_centre >= elevation_limit:
                     
@@ -165,7 +135,6 @@
                             for ant in range(nant):
                                 antgain[ant, ...] = antvp[vp_for_ant[ant],...]
                             antwt[...] = 1.0
-<<<<<<< HEAD
                         except (ValueError, AssertionError):
                             number_bad += 1
                             antgain[...] = 0.0
@@ -213,12 +182,6 @@
                     wcs_azel = vp.wcs.deepcopy()
                     ra_pointing = ra_centre * r2d
                     dec_pointing = dec_centre * r2d
-=======
-                    except (ValueError, AssertionError, IndexError):
-                        number_bad += 1
-                        antgain[...] = 0.0
-                        antwt[...] = 0.0
->>>>>>> 3b1300b3
                     
                     gaintables[icomp].gain[iha, :, :, :] = antgain[:, :, :].reshape([nant, gnchan, nrec, nrec])
                     gaintables[icomp].phasecentre = comp.direction
@@ -259,11 +222,7 @@
     assert isinstance(vis, BlockVisibility)
     assert vis.configuration.mount[0] == 'azel', "Mount %s not supported yet" % vis.configuration.mount[0]
     
-<<<<<<< HEAD
     # The time in the BlockVisibility is UTC in seconds
-=======
-    # The time in the Visibility is hour angle in seconds!
->>>>>>> 3b1300b3
     number_bad = 0
     number_good = 0
     
@@ -273,7 +232,6 @@
     for ivp, vp in enumerate(vp_list):
         assert vp.wcs.wcs.ctype[0] == 'AZELGEO long', vp.wcs.wcs.ctype[0]
         assert vp.wcs.wcs.ctype[1] == 'AZELGEO lati', vp.wcs.wcs.ctype[1]
-<<<<<<< HEAD
         
         nchan, npol, ny, nx = vp.data.shape
         real_splines.append(RectBivariateSpline(range(ny), range(nx), vp.data[0, 0, ...].real, kx=order,
@@ -303,34 +261,6 @@
                                                               vis.phasecentre)
             azimuth_centre = azimuth_centre[0].to('deg').value
             elevation_centre = elevation_centre[0].to('deg').value
-=======
-        
-        nchan, npol, ny, nx = vp.data.shape
-        real_splines.append(RectBivariateSpline(range(ny), range(nx), vp.data[0, 0, ...].real, kx=order,
-                                                ky=order))
-        imag_splines.append(RectBivariateSpline(range(ny), range(nx), vp.data[0, 0, ...].imag, kx=order,
-                                                ky=order))
-    
-    latitude = vis.configuration.location.lat.rad
-    
-    r2d = 180.0 / numpy.pi
-    s2r = numpy.pi / 43200.0
-    # For each hourangle, we need to calculate the location of a component
-    # in AZELGEO. With that we can then look up the relevant gain from the
-    # voltage pattern
-    for iha, rows in enumerate(vis_timeslice_iter(vis, vis_slices=vis_slices)):
-        v = create_visibility_from_rows(vis, rows)
-        ha = numpy.average(calculate_blockvisibility_hourangles(v).to('rad').value)
-        
-        # Calculate the az el for this hourangle and the phasecentre declination
-        utc_time = Time([numpy.average(v.time)/86400.0], format='mjd', scale='utc')
-        azimuth_centre, elevation_centre = calculate_azel(v.configuration.location, utc_time,
-                                                          vis.phasecentre)
-        azimuth_centre = azimuth_centre[0].to('deg').value
-        elevation_centre = elevation_centre[0].to('deg').value
-        
-        for icomp, comp in enumerate(sc):
->>>>>>> 3b1300b3
             
             if elevation_centre >= elevation_limit:
                 
@@ -370,11 +300,7 @@
                     
                     antgain[ant] = 1.0 / antgain[ant]
                 
-<<<<<<< HEAD
                 gaintables[icomp].gain[row, :, :, :] = antgain[:, numpy.newaxis, numpy.newaxis, numpy.newaxis]
-=======
-                gaintables[icomp].gain[iha, :, :, :] = antgain[:, numpy.newaxis, numpy.newaxis, numpy.newaxis]
->>>>>>> 3b1300b3
                 gaintables[icomp].phasecentre = comp.direction
         else:
             gaintables[icomp].gain[...] = 1.0 + 0.0j
