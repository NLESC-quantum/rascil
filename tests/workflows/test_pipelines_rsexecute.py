"""Unit tests for pipelines expressed via dask.delayed


"""
import logging
import os
import sys
import unittest

import numpy
from astropy import units as u
from astropy.coordinates import SkyCoord

from rascil.data_models.data_model_helpers import export_gaintable_to_hdf5
from rascil.data_models.memory_data_models import SkyModel
from rascil.data_models.polarisation import PolarisationFrame
from rascil.processing_components.calibration.chain_calibration import create_calibration_controls
from rascil.processing_components.calibration.operations import create_gaintable_from_blockvisibility, apply_gaintable
from rascil.processing_components.image.operations import export_image_to_fits, qa_image, smooth_image
from rascil.processing_components.imaging import dft_skycomponent_visibility
from rascil.processing_components.simulation import create_named_configuration
from rascil.processing_components.simulation import ingest_unittest_visibility, \
    create_unittest_model, create_unittest_components
from rascil.processing_components.simulation import simulate_gaintable
from rascil.processing_components.skycomponent.operations import insert_skycomponent
from rascil.workflows.rsexecute.execution_support.rsexecute import rsexecute
from rascil.workflows.rsexecute.pipelines.pipeline_rsexecute import ical_list_rsexecute_workflow, \
    continuum_imaging_list_rsexecute_workflow
from rascil.workflows.rsexecute.pipelines.pipeline_skymodel_rsexecute import ical_skymodel_list_rsexecute_workflow, \
    continuum_imaging_skymodel_list_rsexecute_workflow

log = logging.getLogger('rascil-logger')

log.setLevel(logging.WARNING)
log.addHandler(logging.StreamHandler(sys.stdout))


class TestPipelineGraphs(unittest.TestCase):
    
    def setUp(self):
        numpy.random.seed(180555)
        rsexecute.set_client(use_dask=True)
        from rascil.data_models.parameters import rascil_path
        self.dir = rascil_path('test_results')
        self.persist = os.getenv("RASCIL_PERSIST", True)
    
    def tearDown(self):
        rsexecute.close()
    
    def actualSetUp(self, add_errors=False, nfreqwin=5, dospectral=True, dopol=False, zerow=True):
        
        self.npixel = 512
        self.low = create_named_configuration('LOWBD2', rmax=750.0)
        self.freqwin = nfreqwin
        self.ntimes = 3
        self.times = numpy.linspace(-3.0, +3.0, self.ntimes) * numpy.pi / 12.0
        self.frequency = numpy.linspace(0.8e8, 1.2e8, self.freqwin)
        
        if self.freqwin > 1:
            self.channelwidth = numpy.array(self.freqwin * [self.frequency[1] - self.frequency[0]])
        else:
            self.channelwidth = numpy.array([1e6])
        
        if dopol:
            self.vis_pol = PolarisationFrame('linear')
            self.image_pol = PolarisationFrame('stokesIQUV')
            f = numpy.array([100.0, 20.0, 0.0, 0.0])
        else:
            self.vis_pol = PolarisationFrame('stokesI')
            self.image_pol = PolarisationFrame('stokesI')
            f = numpy.array([100.0])
        
        if dospectral:
            flux = numpy.array([f * numpy.power(freq / 1e8, -0.7) for freq in self.frequency])
        else:
            flux = numpy.array([f])
        
        self.phasecentre = SkyCoord(ra=+180.0 * u.deg, dec=-60.0 * u.deg, frame='icrs', equinox='J2000')
        self.blockvis_list = \
            [rsexecute.execute(ingest_unittest_visibility, nout=1)(self.low,
                                                                   [self.frequency[i]],
                                                                   [self.channelwidth[i]],
                                                                   self.times,
                                                                   self.vis_pol,
                                                                   self.phasecentre,
                                                                   zerow=zerow)
             for i in range(nfreqwin)]
        self.blockvis_list = rsexecute.compute(self.blockvis_list, sync=True)
        self.blockvis_list = rsexecute.scatter(self.blockvis_list)
        
        self.model_imagelist = [rsexecute.execute(create_unittest_model, nout=1)
                                (self.blockvis_list[i], self.image_pol, npixel=self.npixel, cellsize=0.0005)
                                for i in range(nfreqwin)]
        self.model_imagelist = rsexecute.compute(self.model_imagelist, sync=True)
        
        self.components_list = [rsexecute.execute(create_unittest_components)
                                (self.model_imagelist[freqwin], flux[freqwin, :][numpy.newaxis, :])
                                for freqwin, m in enumerate(self.model_imagelist)]
        self.components_list = rsexecute.compute(self.components_list, sync=True)
        
        self.blockvis_list = [rsexecute.execute(dft_skycomponent_visibility)
                              (self.blockvis_list[freqwin], self.components_list[freqwin])
                              for freqwin, _ in enumerate(self.blockvis_list)]
        self.blockvis_list = rsexecute.compute(self.blockvis_list, sync=True)
        self.vis = self.blockvis_list[0]
        self.blockvis_list = rsexecute.scatter(self.blockvis_list)
        
        self.model_imagelist = [rsexecute.execute(insert_skycomponent, nout=1)
                                (self.model_imagelist[freqwin], self.components_list[freqwin])
                                for freqwin in range(nfreqwin)]
        self.model_imagelist = rsexecute.compute(self.model_imagelist, sync=True)
        model = self.model_imagelist[0]
        self.cmodel = smooth_image(model)
        if self.persist:
            export_image_to_fits(model, '%s/test_pipelines_rsexecute_model.fits' % self.dir)
            export_image_to_fits(self.cmodel, '%s/test_pipelines_rsexecute_cmodel.fits' % self.dir)
        
        if add_errors:
            numpy.random.seed(180555)
            gt = create_gaintable_from_blockvisibility(self.vis)
            gt = simulate_gaintable(gt, phase_error=0.1, amplitude_error=0.0, smooth_channels=1, leakage=0.0)
            self.blockvis_list = [rsexecute.execute(apply_gaintable, nout=1)
                                  (self.blockvis_list[i], gt)
                                  for i in range(self.freqwin)]
            self.blockvis_list = rsexecute.compute(self.blockvis_list, sync=True)
            self.blockvis_list = rsexecute.scatter(self.blockvis_list)
        
        self.model_imagelist = [rsexecute.execute(create_unittest_model, nout=1)
                                (self.blockvis_list[i], self.image_pol, npixel=self.npixel, cellsize=0.0005)
                                for i in range(nfreqwin)]
        self.model_imagelist = rsexecute.compute(self.model_imagelist, sync=True)
    
    def test_continuum_imaging_pipeline(self):
        self.actualSetUp()
        continuum_imaging_list = \
            continuum_imaging_list_rsexecute_workflow(self.blockvis_list,
                                                      model_imagelist=self.model_imagelist,
                                                      context='2d',
                                                      algorithm='mmclean',
                                                      scales=[0],
                                                      niter=100, fractional_threshold=0.1, threshold=0.01,
                                                      nmoment=2,
                                                      nmajor=5, gain=0.7,
                                                      deconvolve_facets=4, deconvolve_overlap=32,
                                                      deconvolve_taper='tukey', psf_support=64,
                                                      restore_facets=1)
        clean, residual, restored = rsexecute.compute(continuum_imaging_list, sync=True)
        centre = len(clean) // 2
        if self.persist:
            export_image_to_fits(clean[centre], '%s/test_pipelines_continuum_imaging_pipeline_rsexecute_clean.fits' %
                                 self.dir)
            export_image_to_fits(residual[centre][0],
                                 '%s/test_pipelines_continuum_imaging_pipeline_rsexecute_residual.fits' % self.dir)
            export_image_to_fits(restored[centre],
                                 '%s/test_pipelines_continuum_imaging_pipeline_rsexecute_restored.fits' % self.dir)
        
        qa = qa_image(restored[centre])
<<<<<<< HEAD
        assert numpy.abs(qa.data['max'] - 100.02925433354724) < 1.0e-7, str(qa)
        assert numpy.abs(qa.data['min'] + 0.0714797668770724) < 1.0e-7, str(qa)
=======
        assert numpy.abs(qa.data['max'] - 100.02882449237117) < 1.0e-7, str(qa)
        assert numpy.abs(qa.data['min'] + 0.07147976687715644) < 1.0e-7, str(qa)
>>>>>>> 62218d26
    
    def test_continuum_imaging_pipeline_pol(self):
        self.actualSetUp(add_errors=False, zerow=True, dopol=True)
        continuum_imaging_list = \
            continuum_imaging_list_rsexecute_workflow(self.blockvis_list,
                                                      model_imagelist=self.model_imagelist,
                                                      context='2d',
                                                      algorithm='mmclean', facets=1,
                                                      scales=[0],
                                                      niter=100, fractional_threshold=0.1, threshold=0.01,
                                                      nmoment=2,
                                                      nmajor=5, gain=0.7,
                                                      deconvolve_facets=4, deconvolve_overlap=32,
                                                      deconvolve_taper='tukey', psf_support=64,
                                                      restore_facets=1)
        clean, residual, restored = rsexecute.compute(continuum_imaging_list, sync=True)
        centre = len(clean) // 2
        if self.persist:
            export_image_to_fits(clean[centre],
                                 '%s/test_pipelines_continuum_imaging_pol_pipeline_rsexecute_clean.fits' %
                                 self.dir)
            export_image_to_fits(residual[centre][0],
                                 '%s/test_pipelines_continuum_imaging_pipeline_pol_rsexecute_residual.fits' % self.dir)
            export_image_to_fits(restored[centre],
                                 '%s/test_pipelines_continuum_imaging_pipeline_pol_rsexecute_restored.fits' % self.dir)
        
        qa = qa_image(restored[centre])
<<<<<<< HEAD
        assert numpy.abs(qa.data['max'] - 100.02925433354756) < 1.0e-7, str(qa)
        assert numpy.abs(qa.data['min'] + 0.07147976687706536) < 1.0e-7, str(qa)
=======
        assert numpy.abs(qa.data['max'] - 100.02882449237119) < 1.0e-7, str(qa)
        assert numpy.abs(qa.data['min'] + 0.07147976687714697) < 1.0e-7, str(qa)
>>>>>>> 62218d26
    
    @unittest.skip("Not deterministic")
    def test_ical_pipeline(self):
        self.actualSetUp(add_errors=True)
        controls = create_calibration_controls()
        controls['T']['first_selfcal'] = 1
        controls['T']['timeslice'] = 'auto'
        
        ical_list = \
            ical_list_rsexecute_workflow(self.blockvis_list,
                                         model_imagelist=self.model_imagelist,
                                         context='2d',
                                         algorithm='mmclean', facets=1,
                                         scales=[0],
                                         niter=100, fractional_threshold=0.1, threshold=0.01,
                                         nmoment=2,
                                         nmajor=5, gain=0.7,
                                         deconvolve_facets=4, deconvolve_overlap=32,
                                         deconvolve_taper='tukey', psf_support=64,
                                         restore_facets=1,
                                         calibration_context='T', controls=controls, do_selfcal=True,
                                         global_solution=False)
        clean, residual, restored, gt_list = rsexecute.compute(ical_list, sync=True)
        centre = len(clean) // 2
        if self.persist:
            export_image_to_fits(clean[centre], '%s/test_pipelines_ical_pipeline_rsexecute_clean.fits' % self.dir)
            export_image_to_fits(residual[centre][0],
                                 '%s/test_pipelines_ical_pipeline_rsexecute_residual.fits' % self.dir)
            export_image_to_fits(restored[centre], '%s/test_pipelines_ical_pipeline_rsexecute_restored.fits' % self.dir)
            export_gaintable_to_hdf5(gt_list[centre]['T'], '%s/test_pipelines_ical_pipeline_rsexecute_gaintable.hdf5' %
                                     self.dir)
        
        qa = qa_image(restored[centre])
        
        assert numpy.abs(qa.data['max'] - 100.02916104131138) < 1.0e-7, str(qa)
        assert numpy.abs(qa.data['min'] + 0.0714797668771464) < 1.0e-7, str(qa)
    
    @unittest.skip("Not deterministic")
    def test_ical_pipeline_pol(self):
        self.actualSetUp(add_errors=True, dopol=True)
        controls = create_calibration_controls()
        controls['T']['first_selfcal'] = 1
        controls['T']['timeslice'] = 'auto'
        
        ical_list = \
            ical_list_rsexecute_workflow(self.blockvis_list,
                                         model_imagelist=self.model_imagelist,
                                         context='2d',
                                         algorithm='mmclean', facets=1,
                                         scales=[0],
                                         niter=100, fractional_threshold=0.1, threshold=0.01,
                                         nmoment=2,
                                         nmajor=5, gain=0.7,
                                         deconvolve_facets=4, deconvolve_overlap=32,
                                         deconvolve_taper='tukey', psf_support=64,
                                         restore_facets=1,
                                         calibration_context='T', controls=controls, do_selfcal=True,
                                         global_solution=False)
        clean, residual, restored, gt_list = rsexecute.compute(ical_list, sync=True)
        centre = len(clean) // 2
        if self.persist:
            export_image_to_fits(clean[centre], '%s/test_pipelines_ical_pipeline_pol_rsexecute_clean.fits' % self.dir)
            export_image_to_fits(residual[centre][0],
                                 '%s/test_pipelines_ical_pipeline__polrsexecute_residual.fits' % self.dir)
            export_image_to_fits(restored[centre],
                                 '%s/test_pipelines_ical_pipeline_pol_rsexecute_restored.fits' % self.dir)
            export_gaintable_to_hdf5(gt_list[centre]['T'],
                                     '%s/test_pipelines_ical_pipeline_pol_rsexecute_gaintable.hdf5' %
                                     self.dir)
        
        qa = qa_image(restored[centre])
        assert numpy.abs(qa.data['max'] - 97.95714515140392) < 1.0e-7, str(qa)
        assert numpy.abs(qa.data['min'] + 0.5332831738302675) < 1.0e-7, str(qa)
    
    @unittest.skip("Not deterministic")
    def test_ical_pipeline_global(self):
        self.actualSetUp(add_errors=True)
        controls = create_calibration_controls()
        controls['T']['first_selfcal'] = 1
        controls['T']['timeslice'] = 'auto'
        
        ical_list = \
            ical_list_rsexecute_workflow(self.blockvis_list,
                                         model_imagelist=self.model_imagelist,
                                         context='2d',
                                         algorithm='mmclean', facets=1,
                                         scales=[0],
                                         niter=100, fractional_threshold=0.1, threshold=0.01,
                                         nmoment=2,
                                         nmajor=5, gain=0.7,
                                         deconvolve_facets=4, deconvolve_overlap=32,
                                         deconvolve_taper='tukey', psf_support=64,
                                         restore_facets=1,
                                         calibration_context='T', controls=controls, do_selfcal=True,
                                         global_solution=True)
        clean, residual, restored, gt_list = rsexecute.compute(ical_list, sync=True)
        centre = len(clean) // 2
        if self.persist:
            export_image_to_fits(clean[centre],
                                 '%s/test_pipelines_ical_global_pipeline_rsexecute_clean.fits' % self.dir)
            export_image_to_fits(residual[centre][0],
                                 '%s/test_pipelines_ical_global_pipeline_rsexecute_residual.fits' % self.dir)
            export_image_to_fits(restored[centre],
                                 '%s/test_pipelines_ical_global_pipeline_rsexecute_restored.fits' % self.dir)
            export_gaintable_to_hdf5(gt_list[0]['T'],
                                     '%s/test_pipelines_ical_global_pipeline_rsexecute_gaintable.hdf5' %
                                     self.dir)
        
        qa = qa_image(restored[centre])
        assert numpy.abs(qa.data['max'] - 100.01309591948707) < 1.0e-7, str(qa)
        assert numpy.abs(qa.data['min'] + 0.03596228994224621) < 1.0e-7, str(qa)
    
    @unittest.skip("Not deterministic")
    def test_ical_skymodel_pipeline_empty(self):
        self.actualSetUp(add_errors=True)
        controls = create_calibration_controls()
        controls['T']['first_selfcal'] = 1
        controls['T']['timeslice'] = 'auto'
        
        skymodel_list = [SkyModel(image=im) for im in self.model_imagelist]
        self.model_imagelist = rsexecute.scatter(self.model_imagelist)
        skymodel_list = rsexecute.scatter(skymodel_list)
        
        ical_list = \
            ical_skymodel_list_rsexecute_workflow(self.blockvis_list,
                                                  model_imagelist=self.model_imagelist,
                                                  skymodel_list=skymodel_list,
                                                  context='2d',
                                                  algorithm='mmclean', facets=1,
                                                  scales=[0],
                                                  niter=100, fractional_threshold=0.1, threshold=0.01,
                                                  nmoment=2,
                                                  nmajor=5, gain=0.7,
                                                  deconvolve_facets=4, deconvolve_overlap=32,
                                                  deconvolve_taper='tukey', psf_support=64,
                                                  restore_facets=1,
                                                  calibration_context='T', controls=controls, do_selfcal=True,
                                                  global_solution=False)
        clean, residual, restored, skymodel_list, gt_list = rsexecute.compute(ical_list, sync=True)
        centre = len(clean) // 2
        if self.persist:
            export_image_to_fits(clean[centre],
                                 '%s/test_pipelines_ical_skymodel_pipeline_empty_rsexecute_clean.fits' % self.dir)
            export_image_to_fits(residual[centre][0],
                                 '%s/test_pipelines_ical_skymodel_pipeline_empty_rsexecute_residual.fits' % self.dir)
            export_image_to_fits(restored[centre],
                                 '%s/test_pipelines_ical_skymodel_pipeline_empty_rsexecute_restored.fits' % self.dir)
            export_gaintable_to_hdf5(gt_list[centre]['T'],
                                     '%s/test_pipelines_ical_skymodel_pipeline_empty_rsexecute_gaintable.hdf5' %
                                     self.dir)
        
        qa = qa_image(restored[centre], context='test_ical_skymodel_pipeline_empty')
        print(qa)
        
        # assert numpy.abs(qa.data['max'] - 100.14732156317743) < 1.0e-1, str(qa)
        # assert numpy.abs(qa.data['min'] + 0.2633191873061839) < 1.0e-1, str(qa)
    
    @unittest.skip("Not deterministic")
    def test_ical_skymodel_pipeline_exact(self):
        self.actualSetUp(add_errors=True)
        controls = create_calibration_controls()
        controls['T']['first_selfcal'] = 1
        controls['T']['timeslice'] = 'auto'
        
        skymodel_list = [SkyModel(components=comp_list) for comp_list in self.components_list]
        self.model_imagelist = rsexecute.scatter(self.model_imagelist)
        skymodel_list = rsexecute.scatter(skymodel_list)
        
        ical_list = \
            ical_skymodel_list_rsexecute_workflow(self.blockvis_list,
                                                  model_imagelist=self.model_imagelist,
                                                  skymodel_list=skymodel_list,
                                                  context='2d',
                                                  algorithm='mmclean', facets=1,
                                                  scales=[0],
                                                  niter=100, fractional_threshold=0.1, threshold=0.01,
                                                  nmoment=2,
                                                  nmajor=5, gain=0.7,
                                                  deconvolve_facets=4, deconvolve_overlap=32,
                                                  deconvolve_taper='tukey', psf_support=64,
                                                  restore_facets=1,
                                                  calibration_context='T', controls=controls, do_selfcal=True,
                                                  global_solution=False)
        clean, residual, restored, sky_model_list, gt_list = rsexecute.compute(ical_list, sync=True)
        centre = len(clean) // 2
        if self.persist:
            export_image_to_fits(clean[centre],
                                 '%s/test_pipelines_ical_skymodel_pipeline_exact_rsexecute_clean.fits' % self.dir)
            export_image_to_fits(residual[centre][0],
                                 '%s/test_pipelines_ical_skymodel_pipeline_exact_rsexecute_residual.fits' % self.dir)
            export_image_to_fits(restored[centre],
                                 '%s/test_pipelines_ical_skymodel_pipeline_exact_rsexecute_restored.fits' % self.dir)
            export_gaintable_to_hdf5(gt_list[centre]['T'],
                                     '%s/test_pipelines_ical_skymodel_pipeline_exact_rsexecute_gaintable.hdf5' %
                                     self.dir)
        
        qa = qa_image(restored[centre], context='test_ical_skymodel_pipeline_exact')
        print(qa)
        
        # assert numpy.abs(qa.data['max'] - 100.0069013141073) < 1.0e-7, str(qa)
        # assert numpy.abs(qa.data['min'] + 0.003990562438902042) < 1.0e-7, str(qa)
    
    @unittest.skip("Not deterministic")
    def test_ical_skymodel_pipeline_partial(self):
        self.actualSetUp(add_errors=True)
        controls = create_calibration_controls()
        controls['T']['first_selfcal'] = 1
        controls['T']['timeslice'] = 'auto'
        
        scaled_components_list = list()
        for comp_list in self.components_list:
            scaled_comp_list = list()
            for comp in comp_list:
                comp.flux *= 0.1
                scaled_comp_list.append(comp)
            scaled_components_list.append(scaled_comp_list)
        skymodel_list = [SkyModel(components=comp_list) for comp_list in scaled_components_list]
        self.model_imagelist = rsexecute.scatter(self.model_imagelist)
        skymodel_list = rsexecute.scatter(skymodel_list)
        
        ical_list = \
            ical_skymodel_list_rsexecute_workflow(self.blockvis_list,
                                                  model_imagelist=self.model_imagelist,
                                                  skymodel_list=skymodel_list,
                                                  context='2d',
                                                  algorithm='mmclean', facets=1,
                                                  scales=[0],
                                                  niter=100, fractional_threshold=0.1, threshold=0.01,
                                                  nmoment=2,
                                                  nmajor=5, gain=0.7,
                                                  deconvolve_facets=4, deconvolve_overlap=32,
                                                  deconvolve_taper='tukey', psf_support=64,
                                                  restore_facets=1,
                                                  calibration_context='T', controls=controls, do_selfcal=True,
                                                  global_solution=False)
        clean, residual, restored, skymodel_list, gt_list = rsexecute.compute(ical_list, sync=True)
        centre = len(clean) // 2
        if self.persist:
            export_image_to_fits(clean[centre],
                                 '%s/test_pipelines_ical_skymodel_pipeline_partial_rsexecute_clean.fits' % self.dir)
            export_image_to_fits(residual[centre][0],
                                 '%s/test_pipelines_ical_skymodel_pipeline_partial_rsexecute_residual.fits' % self.dir)
            export_image_to_fits(restored[centre],
                                 '%s/test_pipelines_ical_skymodel_pipeline_partial_rsexecute_restored.fits' % self.dir)
            export_gaintable_to_hdf5(gt_list[centre]['T'],
                                     '%s/test_pipelines_ical_skymodel_pipeline_partial_rsexecute_gaintable.hdf5' %
                                     self.dir)
        
        qa = qa_image(restored[centre], context='test_ical_skymodel_pipeline_partial')
        print(qa)
        
        # assert numpy.abs(qa.data['max'] - 100.3966318267637) < 1.0e-7, str(qa)
        # assert numpy.abs(qa.data['min'] + 2.6885418753098813) < 1.0e-7, str(qa)
    
    def test_continuum_imaging_skymodel_pipeline_empty(self):
        self.actualSetUp()
        
        skymodel_list = [SkyModel(image=im) for im in self.model_imagelist]
        
        self.model_imagelist = rsexecute.scatter(self.model_imagelist)
        skymodel_list = rsexecute.scatter(skymodel_list)
        
        continuum_imaging_list = \
            continuum_imaging_skymodel_list_rsexecute_workflow(self.blockvis_list,
                                                               model_imagelist=self.model_imagelist,
                                                               skymodel_list=skymodel_list,
                                                               context='2d',
                                                               algorithm='mmclean', facets=1,
                                                               scales=[0],
                                                               niter=100, fractional_threshold=0.1, threshold=0.01,
                                                               nmoment=2,
                                                               nmajor=5, gain=0.7,
                                                               deconvolve_facets=4, deconvolve_overlap=32,
                                                               deconvolve_taper='tukey', psf_support=64,
                                                               restore_facets=1)
        clean, residual, restored, skymodel = rsexecute.compute(continuum_imaging_list, sync=True)
        centre = len(clean) // 2
        if self.persist:
            export_image_to_fits(clean[centre],
                                 '%s/test_pipelines_continuum_imaging_skymodel_empty_rsexecute_clean.fits' %
                                 self.dir)
            export_image_to_fits(residual[centre][0],
                                 '%s/test_pipelines_continuum_imaging_skymodel_empty_rsexecute_residual.fits' % self.dir)
            export_image_to_fits(restored[centre],
                                 '%s/test_pipelines_continuum_imaging_skymodel_empty_rsexecute_restored.fits' % self.dir)
        
        qa = qa_image(restored[centre], context='restored')
<<<<<<< HEAD
        assert numpy.abs(qa.data['max'] - 100.02925433354758) < 1.0e-7, str(qa)
        assert numpy.abs(qa.data['min'] + 0.07147976687707393) < 1.0e-7, str(qa)
=======
        assert numpy.abs(qa.data['max'] - 100.02882449237117) < 1.0e-7, str(qa)
        assert numpy.abs(qa.data['min'] + 0.07147976687714686) < 1.0e-7, str(qa)
>>>>>>> 62218d26
    
    def test_continuum_imaging_skymodel_pipeline_partial(self):
        self.actualSetUp()
        
        scaled_components_list = list()
        for comp_list in self.components_list:
            scaled_comp_list = list()
            for comp in comp_list:
                comp.flux *= 0.5
                scaled_comp_list.append(comp)
            scaled_components_list.append(scaled_comp_list)
        skymodel_list = [SkyModel(components=comp_list) for comp_list in scaled_components_list]
        self.model_imagelist = rsexecute.scatter(self.model_imagelist)
        skymodel_list = rsexecute.scatter(skymodel_list)
        
        continuum_imaging_list = \
            continuum_imaging_skymodel_list_rsexecute_workflow(self.blockvis_list,
                                                               model_imagelist=self.model_imagelist,
                                                               skymodel_list=skymodel_list,
                                                               context='2d',
                                                               algorithm='mmclean', facets=1,
                                                               scales=[0],
                                                               niter=100, fractional_threshold=0.1, threshold=0.01,
                                                               nmoment=2,
                                                               nmajor=5, gain=0.7,
                                                               deconvolve_facets=4, deconvolve_overlap=32,
                                                               deconvolve_taper='tukey', psf_support=64,
                                                               restore_facets=1)
        clean, residual, restored, skymodel = rsexecute.compute(continuum_imaging_list, sync=True)
        centre = len(clean) // 2
        if self.persist:
            export_image_to_fits(clean[centre],
                                 '%s/test_pipelines_continuum_imaging_skymodel_partial_rsexecute_clean.fits' %
                                 self.dir)
            export_image_to_fits(residual[centre][0],
                                 '%s/test_pipelines_continuum_imaging_skymodel_rsexecute_partial_residual.fits' % self.dir)
            export_image_to_fits(restored[centre],
                                 '%s/test_pipelines_continuum_imaging_skymodel_rsexecute_partial_restored.fits' % self.dir)
        
        qa = qa_image(restored[centre], context='restored')
        
<<<<<<< HEAD
        assert numpy.abs(qa.data['max'] - 100.01311230112263) < 1.0e-7, str(qa)
        assert numpy.abs(qa.data['min'] + 0.03596228994220364) < 1.0e-7, str(qa)
=======
        assert numpy.abs(qa.data['max'] - 100.0130122595921) < 1.0e-7, str(qa)
        assert numpy.abs(qa.data['min'] + 0.03596228994224656) < 1.0e-7, str(qa)
>>>>>>> 62218d26
    
    def test_continuum_imaging_skymodel_pipeline_exact(self):
        self.actualSetUp()
        
        skymodel_list = [SkyModel(components=comp_list) for comp_list in self.components_list]
        
        self.model_imagelist = rsexecute.scatter(self.model_imagelist)
        
        continuum_imaging_list = \
            continuum_imaging_skymodel_list_rsexecute_workflow(self.blockvis_list,
                                                               model_imagelist=self.model_imagelist,
                                                               skymodel_list=skymodel_list,
                                                               context='2d',
                                                               algorithm='mmclean', facets=1,
                                                               scales=[0],
                                                               niter=100, fractional_threshold=0.1, threshold=0.01,
                                                               nmoment=2,
                                                               nmajor=5, gain=0.7,
                                                               deconvolve_facets=4, deconvolve_overlap=32,
                                                               deconvolve_taper='tukey', psf_support=64,
                                                               restore_facets=1)
        clean, residual, restored, skymodel = rsexecute.compute(continuum_imaging_list, sync=True)
        centre = len(clean) // 2
        if self.persist:
            export_image_to_fits(clean[centre],
                                 '%s/test_pipelines_continuum_imaging_skymodel_exact_rsexecute_clean.fits' %
                                 self.dir)
            export_image_to_fits(residual[centre][0],
                                 '%s/test_pipelines_continuum_imaging_skymodel_rsexecute_exact_residual.fits' % self.dir)
            export_image_to_fits(restored[centre],
                                 '%s/test_pipelines_continuum_imaging_skymodel_rsexecute_exact_restored.fits' % self.dir)
        
        qa = qa_image(restored[centre], context='restored')
        assert numpy.abs(qa.data['max'] - 100.0) < 1.0e-7, str(qa)
        assert numpy.abs(qa.data['min']) < 1.0e-12, str(qa)
        
        qa = qa_image(residual[centre][0], context='residual')
        assert numpy.abs(qa.data['max']) < 1.0e-12, str(qa)
        assert numpy.abs(qa.data['min']) < 1.0e-12, str(qa)


if __name__ == '__main__':
    unittest.main()<|MERGE_RESOLUTION|>--- conflicted
+++ resolved
@@ -155,13 +155,8 @@
                                  '%s/test_pipelines_continuum_imaging_pipeline_rsexecute_restored.fits' % self.dir)
         
         qa = qa_image(restored[centre])
-<<<<<<< HEAD
         assert numpy.abs(qa.data['max'] - 100.02925433354724) < 1.0e-7, str(qa)
         assert numpy.abs(qa.data['min'] + 0.0714797668770724) < 1.0e-7, str(qa)
-=======
-        assert numpy.abs(qa.data['max'] - 100.02882449237117) < 1.0e-7, str(qa)
-        assert numpy.abs(qa.data['min'] + 0.07147976687715644) < 1.0e-7, str(qa)
->>>>>>> 62218d26
     
     def test_continuum_imaging_pipeline_pol(self):
         self.actualSetUp(add_errors=False, zerow=True, dopol=True)
@@ -189,13 +184,8 @@
                                  '%s/test_pipelines_continuum_imaging_pipeline_pol_rsexecute_restored.fits' % self.dir)
         
         qa = qa_image(restored[centre])
-<<<<<<< HEAD
         assert numpy.abs(qa.data['max'] - 100.02925433354756) < 1.0e-7, str(qa)
         assert numpy.abs(qa.data['min'] + 0.07147976687706536) < 1.0e-7, str(qa)
-=======
-        assert numpy.abs(qa.data['max'] - 100.02882449237119) < 1.0e-7, str(qa)
-        assert numpy.abs(qa.data['min'] + 0.07147976687714697) < 1.0e-7, str(qa)
->>>>>>> 62218d26
     
     @unittest.skip("Not deterministic")
     def test_ical_pipeline(self):
@@ -483,13 +473,8 @@
                                  '%s/test_pipelines_continuum_imaging_skymodel_empty_rsexecute_restored.fits' % self.dir)
         
         qa = qa_image(restored[centre], context='restored')
-<<<<<<< HEAD
         assert numpy.abs(qa.data['max'] - 100.02925433354758) < 1.0e-7, str(qa)
         assert numpy.abs(qa.data['min'] + 0.07147976687707393) < 1.0e-7, str(qa)
-=======
-        assert numpy.abs(qa.data['max'] - 100.02882449237117) < 1.0e-7, str(qa)
-        assert numpy.abs(qa.data['min'] + 0.07147976687714686) < 1.0e-7, str(qa)
->>>>>>> 62218d26
     
     def test_continuum_imaging_skymodel_pipeline_partial(self):
         self.actualSetUp()
@@ -531,13 +516,8 @@
         
         qa = qa_image(restored[centre], context='restored')
         
-<<<<<<< HEAD
         assert numpy.abs(qa.data['max'] - 100.01311230112263) < 1.0e-7, str(qa)
         assert numpy.abs(qa.data['min'] + 0.03596228994220364) < 1.0e-7, str(qa)
-=======
-        assert numpy.abs(qa.data['max'] - 100.0130122595921) < 1.0e-7, str(qa)
-        assert numpy.abs(qa.data['min'] + 0.03596228994224656) < 1.0e-7, str(qa)
->>>>>>> 62218d26
     
     def test_continuum_imaging_skymodel_pipeline_exact(self):
         self.actualSetUp()
