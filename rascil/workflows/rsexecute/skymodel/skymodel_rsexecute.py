--- conflicted
+++ resolved
@@ -78,10 +78,8 @@
                 v.data['vis'] += imgv.vis
         
         if docal and isinstance(sm.gaintable, GainTable):
-<<<<<<< HEAD
             v = apply_gaintable(v, sm.gaintable, inverse=True)
 
-=======
             if isinstance(ov, Visibility):
                 bv = convert_visibility_to_blockvisibility(v)
                 bv = apply_gaintable(bv, sm.gaintable, inverse=True)
@@ -89,7 +87,6 @@
             else:
                 v = apply_gaintable(v, sm.gaintable, inverse=True)
         
->>>>>>> 55f7c088
         return v
     
     if isinstance(obsvis, list):
@@ -171,10 +168,8 @@
             assert isinstance(g[1], ConvolutionFunction), g[1]
         
         if docal and isinstance(sm.gaintable, GainTable):
-<<<<<<< HEAD
             v = apply_gaintable(v, sm.gaintable)
             
-=======
             if isinstance(v, Visibility):
                 bv = convert_visibility_to_blockvisibility(v)
                 bv = apply_gaintable(bv, sm.gaintable)
@@ -182,7 +177,6 @@
             else:
                 v = apply_gaintable(v, sm.gaintable)
         
->>>>>>> 55f7c088
         result = invert_list_serial_workflow([v], [sm.image], context=context,
                                              vis_slices=vis_slices, facets=facets, gcfcf=[g],
                                              **kwargs)[0]
