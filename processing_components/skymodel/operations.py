--- conflicted
+++ resolved
@@ -4,7 +4,6 @@
 
 import logging
 
-import matplotlib.pyplot as plt
 import numpy
 from astropy.wcs.utils import skycoord_to_pixel
 
@@ -13,12 +12,7 @@
 from ..calibration.operations import copy_gaintable
 from ..image.operations import smooth_image
 from ..skycomponent.base import copy_skycomponent
-<<<<<<< HEAD
-from ..skycomponent.operations import filter_skycomponents_by_flux, insert_skycomponent, image_voronoi_iter, \
-    find_skycomponent_matches, find_skycomponent_matches_atomic
-=======
 from ..skycomponent.operations import filter_skycomponents_by_flux, insert_skycomponent
->>>>>>> 66074902
 
 log = logging.getLogger(__name__)
 
@@ -66,119 +60,5 @@
     im = copy_image(model)
     im = insert_skycomponent(im, weaksc)
     return SkyModel(components=[copy_skycomponent(comp) for comp in brightsc],
-<<<<<<< HEAD
                     image=copy_image(im), mask=None,
-                    fixed=False)
-
-
-def show_skymodel(sms, psf_width=1.75, cm='Greys', vmax=None, vmin=None):
-    sp = 1
-    
-    for ism, sm in enumerate(sms):
-        plt.clf()
-        plt.subplot(121, projection=sms[ism].image.wcs.sub([1, 2]))
-        sp += 1
-        
-        smodel = copy_image(sms[ism].image)
-        smodel = insert_skycomponent(smodel, sms[ism].components)
-        smodel = smooth_image(smodel, psf_width)
-        
-        if vmax is None:
-            vmax = numpy.max(smodel.data[0, 0, ...])
-        if vmin is None:
-            vmin = numpy.min(smodel.data[0, 0, ...])
-        
-        plt.imshow(smodel.data[0, 0, ...], origin='lower', cmap=cm, vmax=vmax, vmin=vmin)
-        plt.xlabel(sms[ism].image.wcs.wcs.ctype[0])
-        plt.ylabel(sms[ism].image.wcs.wcs.ctype[1])
-        
-        plt.title('SkyModel%d' % ism)
-        
-        components = sms[ism].components
-        if components is not None:
-            for sc in components:
-                x, y = skycoord_to_pixel(sc.direction, sms[ism].image.wcs, 0, 'wcs')
-                plt.plot(x, y, marker='+', color='red')
-        
-        gaintable = sms[ism].gaintable
-        if gaintable is not None:
-            plt.subplot(122)
-            sp += 1
-            phase = numpy.angle(sm.gaintable.gain[:, :, 0, 0, 0])
-            phase -= phase[:, 0][:, numpy.newaxis]
-            plt.imshow(phase, origin='lower')
-            plt.xlabel('Dish/Station')
-            plt.ylabel('Integration')
-            plt.show()
-
-
-def initialize_skymodel_voronoi(model, comps, gt=None):
-    """Create a skymodel by Voronoi partitioning of the components, fill with components
-    
-    :param model: Model image
-    :param comps: Skycomponents
-    :param gt: Gaintable
-    :return:
-    """
-    skymodel_images = list()
-    for imask, mask in enumerate(image_voronoi_iter(model, comps)):
-        im = copy_image(model)
-        im.data *= mask.data
-        newgt = copy_gaintable(gt)
-        newgt.phasecentre = comps[imask].direction
-        skymodel_images.append(SkyModel(image=im, components=None, gaintable=newgt, mask=mask))
-    
-    return skymodel_images
-
-
-def calculate_skymodel_equivalent_image(sm):
-    """Calculate an equivalent image for a skymodel
-    
-    :param sm:
-    :return:
-    """
-    combined_model = copy_image(sm[0].image)
-    combined_model.data[...] = 0.0
-    for th in sm:
-        if th.image is not None:
-            if th.mask is not None:
-                combined_model.data += th.mask.data * th.image.data
-            else:
-                combined_model.data += th.image.data
-    
-    return combined_model
-
-
-def update_skymodel_from_image(sm, im):
-    """Update a skymodel for an image
-
-    :param sm:
-    :param im:
-    :return:
-    """
-    for i, th in enumerate(sm):
-        newim = copy_image(im)
-        if th.mask is not None:
-            newim.data *= th.mask.data
-        th.image.data += newim.data
-    
-    return sm
-
-
-def update_skymodel_from_gaintables(sm, gt_list, calibration_context='T'):
-    """Update a skymodel from a list of gaintables
-
-    :param sm:
-    :param im:
-    :return:
-    """
-    assert len(sm) == len(gt_list)
-    
-    for i, th in enumerate(sm):
-        th.gaintable.data['gain'] *= gt_list[i][calibration_context].gain
-    
-    return sm
-=======
-                    images=[copy_image(im)],
-                    fixed=False)
->>>>>>> 66074902
+                    fixed=False)