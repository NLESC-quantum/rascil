--- conflicted
+++ resolved
@@ -190,14 +190,9 @@
             vis.data['vis'][vis_rows] = applied
             for r in vis_rows:
                 done[r] = 1
-<<<<<<< HEAD
     
     if done.all() == 1:
         log.warning("apply_gaintable: solutions not available for some times")
-=======
-
-    assert done.all() == 1, "Some rows were not calibrated"
->>>>>>> 41db3684
     
     return vis
 
