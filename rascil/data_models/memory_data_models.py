"""The data models used in RASCIL:

"""

__all__ = ['Configuration',
           'GainTable',
           'PointingTable',
           'Image',
           'GridData',
           'ConvolutionFunction',
           'Skycomponent',
           'SkyModel',
           'BlockVisibility',
           'FlagTable',
           'QA',
           'ScienceDataModel',
           'assert_same_chan_pol',
           'assert_vis_gt_compatible'
           ]

import logging
import sys
import warnings

import numpy
import xarray
from astropy import constants as const
from astropy import units as u
from astropy.coordinates import SkyCoord
from astropy.time import Time
from astropy.utils.exceptions import AstropyDeprecationWarning
from astropy.wcs import FITSFixedWarning
from rascil.data_models.polarisation import PolarisationFrame, ReceptorFrame


warnings.simplefilter('ignore', FITSFixedWarning)
warnings.simplefilter('ignore', AstropyDeprecationWarning)


log = logging.getLogger('rascil-logger')


class Configuration:
    """ Describe a XConfiguration as locations in x,y,z, mount type, diameter, names, and
        overall location
    """
    
    def __init__(self, name='', location=None,
                 names=None, xyz=None, mount="alt-az", frame="",
                 receptor_frame=ReceptorFrame("linear"),
                 diameter=None, offset=None, stations="%s", vp_type=None):
        
        """Configuration object describing data for processing

        :param name: Name of configuration e.g. 'LOWR3'
        :param location: Location of array as an astropy EarthLocation
        :param names: Names of the dishes/stations
        :param xyz: Geocentric coordinates of dishes/stations
        :param mount: Mount types of dishes/stations 'altaz' | 'xy' | 'equatorial'
        :param frame: Reference frame of locations
        :param receptor_frame: Receptor frame
        :param diameter: Diameters of dishes/stations (m)
        :param offset: Axis offset (m)
        :param stations: Identifiers of the dishes/stations
        :param vp_type: Type of voltage pattern (string)
        """
        
        nants = len(names)
        if isinstance(stations, str):
            stations = [stations % ant for ant in range(nants)]
            if isinstance(names, str):
                names = [names % ant for ant in range(nants)]
            if isinstance(mount, str):
                mount = numpy.repeat(mount, nants)
        if offset is None:
            offset = numpy.zeros([nants, 3])
        if vp_type is None:
            vp_type = numpy.repeat("", nants)
        
        coords = {
            "id": list(range(nants)),
            "spatial": ["X", "Y", "Z"]
        }
        datavars = dict()
        datavars["names"] = xarray.DataArray(names, coords={"id": list(range(nants))}, dims=["id"])
        datavars["xyz"] = xarray.DataArray(xyz, coords=coords, dims=["id", "spatial"])
        datavars["diameter"] = xarray.DataArray(diameter, coords={"id": list(range(nants))}, dims=["id"])
        datavars["mount"] = xarray.DataArray(mount, coords={"id": list(range(nants))}, dims=["id"])
        datavars["vp_type"] = xarray.DataArray(vp_type, coords={"id": list(range(nants))}, dims=["id"])
        datavars["offset"] = xarray.DataArray(offset, coords=coords, dims=["id", "spatial"])
        datavars["stations"] = xarray.DataArray(stations, coords={"id": list(range(nants))}, dims=["id"])
        
        self.name = name  # Name of configuration
        self.location = location  # EarthLocation
        self.receptor_frame = receptor_frame
        self.frame = frame
        
        self.data = xarray.Dataset(datavars, coords=coords)
    
    def check(self):
        """ Check that the internals are ok

        :return:
        """
        assert isinstance(self.data, xarray.Dataset)
    
    def __str__(self):
        """Default printer for Configuration

        """
        s = "Configuration:\n"
        s += "\nName: %s\n" % self.name
        s += "\tNumber of antennas/stations: %s\n" % len(self.names)
        s += "\tNames: %s\n" % self.names
        s += "\tDiameter: %s\n" % self.diameter
        s += "\tMount: %s\n" % self.mount
        s += "\tXYZ: %s\n" % self.xyz
        s += "\tAxis offset: %s\n" % self.offset
        s += "\tStations: %s\n" % self.stations
        s += "\tVoltage pattern type: %s\n" % self.vp_type
        
        return s
    
    def size(self):
        """ Return size in GB
        """
        size = self.data.nbytes
        return size / 1024.0 / 1024.0 / 1024.0
    
    @property
    def names(self):
        """ Names of the dishes/stations"""
        return self.data['names']
    
    @property
    def nants(self):
        """ Names of the dishes/stations"""
        return len(self.data['names'])
    
    @property
    def vp_type(self):
        """ Names of the voltage pattern type"""
        return self.data['vp_type']
    
    @property
    def diameter(self):
        """ Diameter of dishes/stations (m)
        """
        return self.data['diameter']
    
    @property
    def xyz(self):
        """ XYZ locations of dishes/stations [:,3] (m)
        """
        return self.data['xyz']
    
    @property
    def mount(self):
        """ Mount types of dishes/stations ('azel' | 'equatorial'
        """
        return self.data['mount']
    
    @property
    def offset(self):
        """ Axis offset [:, 3] (m)
        """
        return self.data['offset']
    
    @property
    def stations(self):
        """ Station/dish identifier (may be the same as names)"""
        return self.data['stations']


class GainTable:
    """ Gain table with data_models: time, antenna, gain[:, chan, rec, rec], weight columns

    The weight is usually that output from gain solvers.
    """
    
    def __init__(self, gain: numpy.array = None, time: numpy.array = None, interval=None,
                 weight: numpy.array = None, residual: numpy.array = None, frequency: numpy.array = None,
                 receptor_frame: ReceptorFrame = ReceptorFrame("linear"), phasecentre=None, configuration=None):
        """ Create a gaintable from arrays

        The definition of gain is:

            Vobs = g_i g_j^* Vmodel

        :param gain: Complex gain [nrows, nants, nchan, nrec, nrec]
        :param time: Centroid of solution [nrows]
        :param interval: Interval of validity
        :param weight: Weight of gain [nrows, nchan, nrec, nrec]
        :param residual: Residual of fit [nchan, nrec, nrec]
        :param frequency: Frequency [nchan]
        :param receptor_frame: Receptor frame
        :param phasecentre: Phasecentre (SkyCoord)
        :param configuration: Configuration
        """
        ntimes, nants, nchan, nrec, _ = gain.shape
        antennas = range(nants)
        coords = {
            "time": time,
            "antenna": antennas,
            "frequency": frequency,
            "receptor1": receptor_frame.names,
            "receptor2": receptor_frame.names,
        }

        datavars = dict()
        datavars["gain"] = xarray.DataArray(gain, dims=["time", "antenna", "frequency", "receptor1", "receptor2"])
        datavars["weight"] = xarray.DataArray(weight, dims=["time", "antenna", "frequency", "receptor1", "receptor2"])
        datavars["residual"] = xarray.DataArray(residual, dims=["time", "frequency", "receptor1", "receptor2"])
        datavars["interval"] = xarray.DataArray(interval, dims=["time"])
        datavars["datetime"] = xarray.DataArray(Time(time / 86400.0, format='mjd', scale='utc').datetime64,
                                                dims="time")
        self.data = xarray.Dataset(datavars, coords=coords)
        self.receptor_frame = receptor_frame
        self.phasecentre = phasecentre
        self.configuration = configuration
    
    def size(self):
        """ Return size in GB
        """
        return self.data.nbytes / 1024.0 / 1024.0 / 1024.0
    
    @property
    def time(self):
        """ Centroid of solution [ntimes]
        """
        return self.data['time']
    
    @property
    def interval(self):
        """ Interval of validity [ntimes]
        """
        return self.data['interval']

    @property
    def gain(self):
        """ Complex gain [ntimes, nants, nchan, nrec, nrec]
        """
        return self.data['gain']

    @property
    def frequency(self):
        """ Frequency [nchan]
        """
        return self.data['frequency']

    @property
    def receptor1(self):
        """ Receptor name
        """
        return self.data['receptor1']

    @property
    def receptor2(self):
        """ Receptor name
        """
        return self.data['receptor2']

    @property
    def weight(self):
        """ Weight of gain [ntimes, nants, nchan, nrec, nrec]

        """
        return self.data['weight']
    
    @property
    def residual(self):
        """ Residual of fit [nchan, nrec, nrec]
        """
        return self.data['residual']
    
    @property
    def ntimes(self):
        """ Number of times (i.e. rows) in this table
        """
        return self.data['gain'].shape[0]
    
    @property
    def nants(self):
        """ Number of dishes/stations
        """
        return self.data['gain'].shape[1]
    
    @property
    def nchan(self):
        """ Number of channels
        """
        return self.data['gain'].shape[2]

    @property
    def nrec(self):
        """ Number of receivers

        """
        return len(self.data['receptor1'])

    @property
    def receptors(self):
        """ Receptors

        """
        return self.data['receptor1']

    def __str__(self):
        """Default printer for GainTable

        """
        s = "GainTable:\n"
        s += "Dataset: {}".format(self.data)
        s += "\tTimes: %s\n" % str(self.ntimes)
        s += "\tData shape: %s\n" % str(self.data.shape)
        s += "\tReceptor frames: %s\n" % str(self.receptors)
        s += "\tPhasecentre: %s\n" % str(self.phasecentre)
        
        return s


class PointingTable:
    """ Pointing table with data_models: time, antenna, offset[:, chan, rec, 2], weight columns

    The weight is usually that output from gain solvers.
    """
    
    def __init__(self, data=None, pointing: numpy.array = None, nominal: numpy.array = None,
                 time: numpy.array = None, interval=None,
                 weight: numpy.array = None, residual: numpy.array = None, frequency: numpy.array = None,
                 receptor_frame: ReceptorFrame = ReceptorFrame("linear"), pointing_frame: str = "local",
                 pointingcentre=None, configuration=None):
        """ Create a pointing table from arrays

        :param data: Structured data (used in copying)
        :param pointing: Pointing (rad) [:, nants, nchan, nrec, 2]
        :param nominal: Nominal pointing (rad) [:, nants, nchan, nrec, 2]
        :param time: Centroid of solution [:]
        :param interval: Interval of validity
        :param weight: Weight [: nants, nchan, nrec]
        :param residual: Residual [: nants, nchan, nrec, 2]
        :param frequency: [nchan]
        :param receptor_frame: e.g. Receptor_frame("linear")
        :param pointing_frame: Pointing frame
        :param pointingcentre: SkyCoord
        :param configuration: Configuration
        """
        self.data = data
        self.frequency = frequency
        self.receptor_frame = receptor_frame
        self.pointing_frame = pointing_frame
        self.pointingcentre = pointingcentre
        self.configuration = configuration
        
        ntimes, nants, nchan, nrec, _ = pointing.shape
        antennas = range(nants)
        coords = {
            "time": time,
            "antenna": antennas,
            "frequency": frequency,
            "receptor": receptor_frame.names,
            "angle": ["az", "el"]
        }

        datavars = dict()
        datavars["pointing"] = xarray.DataArray(pointing, dims=["time", "antenna", "frequency", "receptor", "angle"])
        datavars["nominal"] = xarray.DataArray(nominal, dims=["time", "antenna", "frequency", "receptor", "angle"])
        datavars["weight"] = xarray.DataArray(weight, dims=["time", "antenna", "frequency", "receptor", "angle"])
        datavars["residual"] = xarray.DataArray(residual, dims=["time", "frequency", "receptor", "angle"])
        datavars["interval"] = xarray.DataArray(interval, dims=["time"])
        datavars["datetime"] = xarray.DataArray(Time(time / 86400.0, format='mjd', scale='utc').datetime64, dims="time")
        self.data = xarray.Dataset(datavars, coords=coords)

        self.receptor_frame = receptor_frame
        self.pointing_frame = pointing_frame
        self.pointingcentre = pointingcentre
        self.configuration = configuration

    
    def size(self):
        """ Return size in GB
        """
        return self.data.nbytes / 1024.0 / 1024.0 / 1024.0
    
    @property
    def time(self):
        """ Time (s UTC) [:]
        """
        return self.data['time']
    
    @property
    def interval(self):
        """ Interval of validity (s) [:]
        """
        return self.data['interval']
    
    @property
    def nominal(self):
        """ Nominal pointing (rad) [:, nants, nchan, nrec, 2]
        """
        return self.data['nominal']
    
    @property
    def pointing(self):
        """ Pointing (rad) [:, nants, nchan, nrec, 2]
        """
        return self.data['pointing']
    
    @property
    def weight(self):
        """ Weight [: nants, nchan, nrec]
        """
        return self.data['weight']
    
    @property
    def residual(self):
        """ Residual [: nants, nchan, nrec, 2]
        """
        return self.data['residual']
    
    @property
    def ntimes(self):
        """ Number of time (i.e. rows in table)"""
        return self.data['pointing'].shape[0]
    
    @property
    def nants(self):
        """ Number of dishes/stations
        """
        return self.data['pointing'].shape[1]
    
    @property
    def nchan(self):
        """ Number of channels
        """
        return self.data['pointing'].shape[2]
    
    @property
    def nrec(self):
        """ Number of receptors
        """
        return self.receptor_frame.nrec
    
    def __str__(self):
        """Default printer for PointingTable

        """
        s = "PointingTable:\n"
        s += "Dataset: {}".format(self.data)
        s += "\tTimes: %s\n" % str(self.ntimes)
        s += "\tData shape: %s\n" % str(self.data.shape)
        s += "\tReceptor frame: %s\n" % str(self.receptor_frame.type)
        s += "\tPointing centre: %s\n" % str(self.pointingcentre)
        s += "\tConfiguration: %s\n" % str(self.configuration)
        s += "Data: {}".format(self.data)
        return s


class Image:
    """Image class with Image data (as an xarray.DataArray) and the AstroPy `implementation of
    a World Coodinate System <http://docs.astropy.org/en/stable/wcs>`_

    Many operations can be done conveniently using numpy processing_components on Image.data.

    Most of the imaging processing_components require an image in canonical format:
    - 4 axes: RA, DEC, POL, FREQ

    The conventions for indexing in WCS and numpy are opposite.
    - In astropy.wcs, the order is (longitude, latitude, polarisation, frequency)
    - in numpy, the order is (frequency, polarisation, latitude, longitude)

    .. warning::
        The polarisation_frame is kept in two places, the WCS and the polarisation_frame
        variable. The latter should be considered definitive.

    """
    
    def __init__(self, phasecentre, frequency, polarisation_frame=None,
                 data=None, wcs=None, chunksize=None):
        """ Create an XImage

        :param frequency:
        :param phasecentre:
        :param polarisation_frame:
        :return: XImage
        """
        
        assert not numpy.isnan(numpy.sum(data)), "NaNs present in image data"
        
        nx, ny = data.shape[-2], data.shape[-1]
        cellsize = numpy.abs(wcs.wcs.cdelt[1])
        cx = phasecentre.ra.to("deg").value
        cy = phasecentre.dec.to("deg").value
        
        assert cellsize > 0.0, "Cellsize must be positive"
        
        dims = ["frequency", "polarisation", "l", "m"]
        coords = {
            "frequency": frequency,
            "polarisation": polarisation_frame.names,
            "l": numpy.linspace(cx - cellsize * nx / 2, cx + cellsize * nx / 2, nx),
            "m": numpy.linspace(cy - cellsize * ny / 2, cy + cellsize * ny / 2, ny)
        }
        
        self.wcs = wcs
        self.polarisation_frame = polarisation_frame
        
        nchan = len(frequency)
        npol = polarisation_frame.npol
        
        if len(data.shape) == 2:
            data = data.reshape([nchan, npol, ny, nx])
        
        assert data.shape[0] == nchan, \
            "Number of frequency channels {} and data shape {} are incompatible"\
                .format(len(frequency),data.shape)
        assert data.shape[1] == npol, \
            "Polarisation frame {} and data shape {} are incompatible".format(polarisation_frame.type,
                                                                                  data.shape)
        assert coords["l"][0] != coords["l"][-1]
        assert coords["m"][0] != coords["m"][-1]

        assert len(coords["m"]) == ny
        assert len(coords["l"]) == nx

        #chunksize = (1, 1, 128, 128)
        if chunksize is not None:
            self.data = xarray.DataArray(data, dims=dims, coords=coords).chunk(chunksize)
            print(self.data)
        else:
            self.data = xarray.DataArray(data, dims=dims, coords=coords)
    
    def check(self):
        """ Check that the internals are ok

        :return:
        """
        assert isinstance(self.data, xarray.DataArray)
    
    def size(self):
        """ Return size in GB
        """
        size = self.data.nbytes
        return size / 1024.0 / 1024.0 / 1024.0
    
    @property
    def nchan(self):
        """ Number of channels
        """
        return self.data.shape[0]
    
    @property
    def npol(self):
        """ Number of polarisations
        """
        return self.data.shape[1]
    
    @property
    def frequency(self):
        """ Frequency values
        """
        w = self.wcs.sub(['spectral'])
        return w.wcs_pix2world(range(self.nchan), 0)[0]
    
    @property
    def shape(self):
        """ Shape of data array
        """
        return self.data.shape
    
    @property
    def phasecentre(self):
        """ Phasecentre (from WCS)
        """
        return SkyCoord(self.wcs.wcs.crval[0] * u.deg, self.wcs.wcs.crval[1] * u.deg)
    
    @property
    def ra_dec_mesh(self):
        """ RA, Dec mesh

        :return:
        """
        ny = self.data.shape[-2]
        nx = self.data.shape[-1]
        ramesh, decmesh = numpy.meshgrid(numpy.arange(ny), numpy.arange(nx))
        return self.wcs.sub([1, 2]).wcs_pix2world(ramesh, decmesh, 0)
    
    def __str__(self):
        """Default printer for Image

        """
        s = "Image:\n"
        s += "{}\n".format(str(self.data))
        s += "\tShape: %s\n" % str(self.data.shape)
        s += "\tData type: %s\n" % str(self.data.dtype)
        s += "\tWCS: %s\n" % self.wcs.__repr__()
        s += "\tPolarisation frame: %s\n" % str(self.polarisation_frame.type)
        return s


class GridData:
    """Class to hold Gridded data for Fourier processing
    - Has four or more coordinates: [chan, pol, z, y, x] where x can be u, l; y can be v, m; z can be w, n

    The conventions for indexing in WCS and numpy are opposite.
    - In astropy.wcs, the order is (longitude, latitude, polarisation, frequency)
    - in numpy, the order is (frequency, polarisation, depth, latitude, longitude)

    .. warning::
        The polarisation_frame is kept in two places, the WCS and the polarisation_frame
        variable. The latter should be considered definitive.

    """
    
    def __init__(self, polarisation_frame=None,
                 dtype=None, data=None, grid_wcs=None, projection_wcs=None):
        """ Create a GridData

        :param polarisation_frame:
        :return: GridData
        """
        
        nchan, npol, nw, ny, nx = data.shape
        frequency = grid_wcs.sub(['spectral']).wcs_pix2world(range(nchan), 0)[0]
        wrange = grid_wcs.sub([3]).wcs_pix2world(range(nw), 0)[0]
        
        assert npol == polarisation_frame.npol
        cellsize = numpy.abs(projection_wcs.wcs.cdelt[1])
        cellsize_rad = numpy.deg2rad(cellsize)
        du = 1.0 / cellsize_rad
        dv = 1.0 / cellsize_rad
        cu = grid_wcs.wcs.crval[0]
        cv = grid_wcs.wcs.crval[1]
        
        assert cellsize > 0.0, "Cellsize must be positive"
        
        dims = ["frequency", "polarisation", "w", "v", "u"]
        coords = {
            "frequency": frequency,
            "polarisation": polarisation_frame.names,
            "w": wrange,
            "v": numpy.linspace(cv - dv * ny / 2, cv + dv * ny / 2, ny),
            "u": numpy.linspace(cu - du * nx / 2, cu + du * nx / 2, nx)
        }
        
        assert coords["u"][0] != coords["u"][-1]
        assert coords["v"][0] != coords["v"][-1]
        
        self.grid_wcs = grid_wcs
        self.projection_wcs = projection_wcs
        self.polarisation_frame = polarisation_frame
        
        nchan = len(frequency)
        npol = polarisation_frame.npol
        if dtype is None:
            dtype = "float"
        
        if data is None:
            data = numpy.zeros([nchan, npol, nw, ny, nx], dtype=dtype)
        else:
            if data.shape == (ny, nx):
                data = data.reshape([1, 1, nw, ny, nx])
            assert data.shape == (nchan, npol, nw, ny, nx), \
                "Polarisation frame {} and data shape {} are incompatible".format(polarisation_frame.type,
                                                                                  data.shape)
        
        self.data = xarray.DataArray(data, dims=dims, coords=coords)
    
    def check(self):
        """ Check that the internals are ok
        
        :return:
        """
        assert isinstance(self.data, xarray.DataArray)
    
    def size(self):
        """ Return size in GB
        """
        size = self.data.nbytes
        return size / 1024.0 / 1024.0 / 1024.0
    
    @property
    def nchan(self):
        """ Number of channels
        """
        return self.data.shape[0]
    
    @property
    def npol(self):
        """ Number of polarisations
        """
        return self.data.shape[1]
    
    @property
    def frequency(self):
        """ Frequency values
        """
        w = self.grid_wcs.sub(['spectral'])
        return w.wcs_pix2world(range(self.nchan), 0)[0]
    
    @property
    def shape(self):
        """ Shape of data array
        """
        return self.data.shape
    
    @property
    def phasecentre(self):
        """ Phasecentre (from WCS)
        """
        return SkyCoord(self.grid_wcs.wcs.crval[0] * u.deg, self.grid_wcs.wcs.crval[1] * u.deg)
    
    @property
    def ra_dec_mesh(self):
        """ RA, Dec mesh

        :return:
        """
        ny = self.data.shape[-2]
        nx = self.data.shape[-1]
        ramesh, decmesh = numpy.meshgrid(numpy.arange(ny), numpy.arange(nx))
        return self.projection_wcs.sub([1, 2]).wcs_pix2world(ramesh, decmesh, 0)
    
    def __str__(self):
        """Default printer for GridData

        """
        s = "GridData:\n"
        s += "{}\n".format(str(self.data))
        s += "\tShape: %s\n" % str(self.data.shape)
        s += "\tData type: %s\n" % str(self.data.dtype)
        s += "\tGrid WCS: %s\n" % self.grid_wcs.__repr__()
        s += "\tProjection WCS: %s\n" % self.projection_wcs.__repr__()
        s += "\tPolarisation frame: %s\n" % str(self.polarisation_frame.type)
        return s


class ConvolutionFunction:
    """Class to hold Convolution function for Fourier processing
    - Has four or more coordinates: [chan, pol, z, y, x] where x can be u, l; y can be v, m; z can be w, n

    The cf has axes [chan, pol, z, dy, dx, y, x] where z, y, x are spatial axes in either sky or Fourier plane. The
    order in the WCS is reversed so the grid_WCS describes UU, VV, WW, STOKES, FREQ axes

    The axes UU,VV have the same physical stride as the image, The axes DUU, DVV are subsampled.

    Convolution function holds the original sky plane projection in the projection_wcs.

    """
    
    def __init__(self, data, grid_wcs=None, projection_wcs=None, polarisation_frame=None):
        """Create ConvolutionFunction

        :param data: Data for cf
        :param grid_wcs: Astropy WCS object for the grid
        :param projection_wcs: Astropy WCS object for the projection
        :param polarisation_frame: Polarisation_frame e.g. PolarisationFrame('linear')
        """
        nchan, npol, nw, oversampling, _, support, _ = data.shape
        frequency = grid_wcs.sub(['spectral']).wcs_pix2world(range(nchan), 0)[0]
        
        assert npol == polarisation_frame.npol
        cellsize = numpy.abs(projection_wcs.wcs.cdelt[1])
        cellsize_rad = numpy.deg2rad(cellsize)
        du = 1.0 / cellsize_rad
        dv = 1.0 / cellsize_rad
        ddu = 1.0 / cellsize_rad / oversampling
        ddv = 1.0 / cellsize_rad / oversampling
        cu = grid_wcs.wcs.crval[0]
        cv = grid_wcs.wcs.crval[1]
        cdu = oversampling // 2
        cdv = oversampling // 2

        assert cellsize > 0.0, "Cellsize must be positive"
        
        dims = ["frequency", "polarisation", "w", "dv", "du", "v", "u"]
        coords = {
            "frequency": frequency,
            "polarisation": polarisation_frame.names,
            "w": numpy.zeros([nw]),
            "dv": numpy.linspace(cdv - ddv * oversampling / 2, cdv + ddv * oversampling / 2, oversampling,
                                 endpoint=False),
            "du": numpy.linspace(cdu - ddu * oversampling / 2, cdu + ddu * oversampling / 2, oversampling,
                                 endpoint=False),
            "v": numpy.linspace(cv - dv * support / 2, cv + dv * support / 2, support,
                                endpoint=False),
            "u": numpy.linspace(cu - du * support / 2, cu + du * support / 2, support,
                                endpoint=False)
        }
        
        assert coords["u"][0] != coords["u"][-1]
        assert coords["v"][0] != coords["v"][-1]
        
        self.grid_wcs = grid_wcs
        self.projection_wcs = projection_wcs
        self.polarisation_frame = polarisation_frame
        
        nchan = len(frequency)
        npol = polarisation_frame.npol
        if data is None:
            data = numpy.zeros([nchan, npol, nw, oversampling, oversampling, support, support], dtype='complex')
        else:
            assert data.shape == (nchan, npol, nw, oversampling, oversampling, support, support), \
                "Polarisation frame {} and data shape {} are incompatible".format(polarisation_frame.type,
                                                                                  data.shape)
        
        self.data = xarray.DataArray(data, dims=dims, coords=coords)
    
    def check(self):
        """ Check that the internals are ok

        :return:
        """
        assert isinstance(self.data, xarray.DataArray)
    
    def size(self):
        """ Return size in GB
        """
        size = 0
        size += self.data.nbytes
        return size / 1024.0 / 1024.0 / 1024.0
    
    @property
    def nchan(self):
        """ Number of channels
        """
        return self.data.shape[0]
    
    @property
    def npol(self):
        """ Number of polarisations
        """
        return self.data.shape[1]
    
    @property
    def ndepth(self):
        """ Number of pixels deep i.e. z
        """
        return self.data.shape[4]
    
    @property
    def frequency(self):
        """ Frequency values
        """
        w = self.grid_wcs.sub(['spectral'])
        return w.wcs_pix2world(range(self.nchan), 0)[0]
    
    @property
    def shape(self):
        """ Shape of data array
        """
        assert len(self.data.shape) == 7
        return self.data.shape
    
    @property
    def phasecentre(self):
        """ Phasecentre (from projection WCS)
        """
        return SkyCoord(self.projection_wcs.wcs.crval[0] * u.deg, self.projection_wcs.wcs.crval[1] * u.deg)
    
    def __str__(self):
        """Default printer for ConvolutionFunction

        """
        s = "Convolution function:\n"
        s += "{}\n".format(str(self.data))
        s += "\tShape: %s\n" % str(self.data.shape)
        s += "\tGrid WCS: %s\n" % self.grid_wcs
        s += "\tProjection WCS: %s\n" % self.projection_wcs
        s += "\tPolarisation frame: %s\n" % str(self.polarisation_frame.type)
        return s


class Skycomponent:
    """Skycomponents are used to represent compact sources on the sky. They possess direction,
    flux as a function of frequency and polarisation, shape (with params), and polarisation frame.

    For example, the following creates and predicts the visibility from a collection of point sources
    drawn from the GLEAM catalog::

        sc = create_low_test_skycomponents_from_gleam(flux_limit=1.0,
                                                    polarisation_frame=PolarisationFrame("stokesIQUV"),
                                                    frequency=frequency, kind='cubic',
                                                    phasecentre=phasecentre,
                                                    radius=0.1)
        model = create_image_from_visibility(vis, cellsize=0.001, npixel=512, frequency=frequency,
                                            polarisation_frame=PolarisationFrame('stokesIQUV'))

        bm = create_low_test_beam(model=model)
        sc = apply_beam_to_skycomponent(sc, bm)
        vis = dft_skycomponent_visibility(vis, sc)
    """
    
    def __init__(self,
                 direction=None, frequency=None, name=None, flux=None, shape='Point',
                 polarisation_frame=PolarisationFrame('stokesIQUV'), params=None):
        """ Define the required structure

        :param direction: SkyCoord
        :param frequency: numpy.array [nchan]
        :param name: user friendly name
        :param flux: numpy.array [nchan, npol]
        :param shape: str e.g. 'Point' 'Gaussian'
        :param polarisation_frame: Polarisation_frame e.g. PolarisationFrame('stokesIQUV')
        :param params: numpy.array shape dependent parameters
        """
        
        self.direction = direction
        self.frequency = numpy.array(frequency)
        self.name = name
        self.flux = numpy.array(flux)
        self.shape = shape
        if params is None:
            params = {}
        self.params = params
        self.polarisation_frame = polarisation_frame
        
        assert len(self.frequency.shape) == 1, frequency
        assert len(self.flux.shape) == 2, flux
        assert self.frequency.shape[0] == self.flux.shape[0], \
            "Frequency shape %s, flux shape %s" % (self.frequency.shape, self.flux.shape)
        assert polarisation_frame.npol == self.flux.shape[1], \
            "Polarisation is %s, flux shape %s" % (polarisation_frame.type, self.flux.shape)
    
    @property
    def nchan(self):
        """ Number of channels
        """
        return self.flux.shape[0]
    
    @property
    def npol(self):
        """ Number of polarisations
        """
        return self.flux.shape[1]
    
    def __str__(self):
        """Default printer for Skycomponent

        """
        s = "Skycomponent:\n"
        s += "\tName: %s\n" % self.name
        s += "\tFlux: %s\n" % self.flux
        s += "\tFrequency: %s\n" % self.frequency
        s += "\tDirection: %s\n" % self.direction
        s += "\tShape: %s\n" % self.shape
        
        s += "\tParams: %s\n" % self.params
        s += "\tPolarisation frame: %s\n" % str(self.polarisation_frame.type)
        return s


class SkyModel:
    """ A model for the sky, including an image, components, gaintable and a mask
    """
    
    def __init__(self, image=None, components=None, gaintable=None, mask=None, fixed=False):
        """ A model of the sky as an image, components, gaintable and a mask

        Use copy_skymodel to make a proper copy of skymodel
        :param image: Image
        :param components: List of components
        :param gaintable: Gaintable for this skymodel
        :param mask: Mask for the image
        :param fixed: Is this model fixed?
        """
        if components is None:
            components = []
        
        if image is not None:
            assert isinstance(image, Image), image
        self.image = image
        
        if components is not None:
            assert isinstance(components, list)
            for comp in components:
                assert isinstance(comp, Skycomponent), comp
        self.components = [sc for sc in components]
        
        if gaintable is not None:
            assert isinstance(gaintable, GainTable), gaintable
        self.gaintable = gaintable
        
        if mask is not None:
            assert isinstance(mask, Image), mask
        self.mask = mask
        
        self.fixed = fixed
    
    def __str__(self):
        """Default printer for SkyModel

        """
        s = "SkyModel: fixed: %s\n" % self.fixed
        for i, sc in enumerate(self.components):
            s += str(sc)
        s += "\n"
        
        s += str(self.image)
        s += "\n"
        
        s += str(self.mask)
        s += "\n"
        
        s += str(self.gaintable)
        
        return s


class BlockVisibility:
    """ BlockVisibility table class

    BlockVisibility with uvw, time, integration_time, frequency, channel_bandwidth, pol,
    a1, a2, vis, weight Columns in a numpy structured array.

    BlockVisibility is defined to hold an observation with one direction.

    The phasecentre is the direct of delay tracking i.e. n=0. If uvw are rotated then this
    should be updated with the new delay tracking centre. This is important for wstack and wproject
    algorithms.

    Polarisation frame is the same for the entire data set and can be stokesI, circular, linear.

    The configuration is also an attribute.
    """
    
    def __init__(self, frequency=None, channel_bandwidth=None,
                 phasecentre=None, configuration=None, uvw=None,
                 time=None, vis=None, weight=None, integration_time=None,
                 flags=None, baselines=None,
                 polarisation_frame=PolarisationFrame('stokesI'),
                 imaging_weight=None, source='anonymous', meta=None):
        """BlockVisibility

        :param frequency: Frequency [nchan]
        :param channel_bandwidth: Channel bandwidth [nchan]
        :param phasecentre: Phasecentre (SkyCoord)
        :param configuration: Configuration
        :param uvw: UVW coordinates (m) [:, nant, nant, 3]
        :param time: Time (UTC) [:]
        :param baselines: List of baselines
        :param flags: Flags [:, nant, nant, nchan]
        :param weight: [:, nant, nant, nchan, npol]
        :param imaging_weight: [:, nant, nant, nchan, npol]
        :param integration_time: Integration time [:]
        :param polarisation_frame: Polarisation_Frame e.g. Polarisation_Frame("linear")
        :param source: Source name
        :param meta: Meta info
        """
        
        if imaging_weight is None:
            imaging_weight = weight
        if integration_time is None:
            integration_time = numpy.ones_like(time)
        
        k = (frequency / const.c).value
        if len(frequency) == 1:
            uvw_lambda = (uvw * k)[...,numpy.newaxis,:]
        else:
            uvw_lambda = numpy.einsum("tbs,k->tbks", uvw, k)
            
        dims = ["row", "baseline", "frequency", "polarisation", "uvw_index"]

        coords = {
            "time": time,
            "baseline": baselines,
            "frequency": frequency,
            "polarisation": polarisation_frame.names,
            "uvw_index": ["u", "v", "w"]
        }
        
        datavars = dict()
        datavars["integration_time"] = xarray.DataArray(integration_time, dims=["time"], attrs={"units":"s"})
        datavars["datetime"] = xarray.DataArray(Time(time / 86400.0, format='mjd', scale='utc').datetime64,
                                                dims=["time"], attrs={"units":"s"})
        datavars["vis"] = xarray.DataArray(vis, dims=["time", "baseline", "frequency", "polarisation"],
                                           attrs={"units":"Jy"})
        datavars["weight"] = xarray.DataArray(weight, dims=["time", "baseline", "frequency", "polarisation"])
        datavars["imaging_weight"] = xarray.DataArray(imaging_weight,
                                                      dims=["time", "baseline", "frequency", "polarisation"])
        datavars["flags"] = xarray.DataArray(flags, dims=["time", "baseline", "frequency", "polarisation"])
        
        datavars["uvw"] = xarray.DataArray(uvw, dims=["time", "baseline", "uvw_index"], attrs={"units":"m"})

        datavars["uvw_lambda"] = xarray.DataArray(uvw_lambda, dims=["time", "baseline", "frequency", "uvw_index"],
                                                  attrs={"units":"lambda"})
        datavars["uvdist_lambda"] = xarray.DataArray(numpy.hypot(uvw_lambda[...,0], uvw_lambda[...,1]),
                                                   dims=["time", "baseline", "frequency"], attrs={"units":"lambda"})

        datavars["channel_bandwidth"] = xarray.DataArray(channel_bandwidth, dims=["frequency"], attrs={"units":"Hz"})
        
        self.data = xarray.Dataset(datavars, coords=coords)


        self.phasecentre = phasecentre  # Phase centre of observation
        self.configuration = configuration  # Antenna/station configuration
        self.polarisation_frame = polarisation_frame
        self.source = source
        self.meta = meta
    
    def check(self):
        """ Check that the internals are ok

        :return:
        """
        assert isinstance(self.data, xarray.Dataset)
    
    def __str__(self):
        """Default printer for BlockVisibility

        """
        tstart = self.time[0]
        from astropy.time import Time
        tstart = Time([self.time[0] / 86400.0], format='mjd', scale='utc').iso[0]
        tend = Time([self.time[-1] / 86400.0], format='mjd', scale='utc').iso[0]
        
        s = "BlockVisibility:\n"
        s += "\tSource %s\n" % self.source
        s += "\tPhasecentre: %s\n" % self.phasecentre
<<<<<<< HEAD
        s += "\tNumber of visibility blocks: %s\n" % self.nvis
        s += "\tNumber of integrations: %s\n" % len(self.time)
        s += "\tTime range: %s to %s\n" % (tstart, tend)
        s += "\tVisibility shape: %s\n" % str(self.vis.shape)
        s += "\tNumber of flags: %s\n" % str(numpy.sum(self.flags))
        s += "\tNumber of channels: %d\n" % len(self.frequency)
        s += "\tFrequency: %s\n" % self.frequency
        s += "\tChannel bandwidth: %s\n" % self.channel_bandwidth
        s += "\tNumber of polarisations: %s\n" % self.npol
=======
>>>>>>> 419e1959
        s += "\tPolarisation Frame: %s\n" % self.polarisation_frame.type
        s += "\tConfiguration: %s\n" % self.configuration.name
        s += "\tMetadata: %s\n" % self.meta
        s += "\txarray.Dataset: %s\n" % str(self.data)
        
        return s
    
    def size(self):
        """ Return size in GB
        """
        return self.data.nbytes / 1024.0 / 1024.0 / 1024.0

    @property
    def rows(self):
        """ Rows
        """
        return range(len(self.time))

    @property
    def ntimes(self):
        """ Number of times (i.e. rows) in this table
        """
        return len(self.data['time'])

    @property
    def nchan(self):
        """ Number of channels
        """
        return len(self.data['frequency'])
    
    @property
    def frequency(self):
        """ Number of channels
        """
        return self.data['frequency']
    
    @property
    def channel_bandwidth(self):
        """ Number of channels
        """
        return self.data['channel_bandwidth']
    
    @property
    def npol(self):
        """ Number of polarisations
        """
        return self.polarisation_frame.npol
    
    @property
    def nants(self):
        """ Number of antennas
        """
        return self.configuration.nants
    
    @property
    def baselines(self):
        """ Baselines
        """
        return self.data["baseline"]
    
    @property
    def nbaselines(self):
        """ Number of Baselines
        """
        return len(self.data["baseline"])
    
    @property
    def uvw(self):
        """ UVW coordinates (metres) [nrows, nbaseline, 3]
        """
        return self.data['uvw']
    
    @property
    def uvw_lambda(self):
        """ UVW coordinates (wavelengths) [nrows, nbaseline, nchan, 3]
        """
        return self.data['uvw_lambda']
    
    @property
    def u(self):
        """ u coordinate (metres) [nrows, nbaseline]
        """
        return self.data['uvw'][..., 0]
    
    @property
    def v(self):
        """ v coordinate (metres) [nrows, nbaseline]
        """
        return self.data['uvw'][..., 1]
    
    @property
    def w(self):
        """ w coordinate (metres) [nrows, nbaseline]
        """
        return self.data['uvw'][..., 2]
    
    @property
    def u_lambda(self):
        """ u coordinate (wavelengths) [nrows, nbaseline]
        """
        return self.data['uvw_lambda'][..., 0]
    
    @property
    def v_lambda(self):
        """ v coordinate (wavelengths) [nrows, nbaseline]
        """
        return self.data['uvw_lambda'][..., 1]
    
    @property
    def w_lambda(self):
        """ w coordinate (wavelengths) [nrows, nbaseline]
        """
        return self.data['uvw_lambda'][..., 2]
    
    @property
    def uvdist(self):
        """ uv distance (metres) [nrows, nbaseline]
        """
        return numpy.hypot(self.u, self.v)

    @property
    def uvdist_lambda(self):
        """ uv distance (metres) [nrows, nbaseline]
        """
        return numpy.hypot(self.u_lambda, self.v_lambda)

    @property
    def uvwdist(self):
        """ uv distance (metres) [nrows, nbaseline]
        """
        return numpy.hypot(self.u, self.v, self.w)
    
    @property
    def vis(self):
        """ Complex visibility [nrows, nbaseline, ncha, npol]
        """
        return self.data['vis']
    
    @property
    def flagged_vis(self):
        """Flagged complex visibility [nrows, nbaseline, ncha, npol]
        """
        return self.data['vis'] * (1 - self.flags)
    
    @property
    def flags(self):
        """ Flags [nrows, nbaseline, nchan]
        """
        return self.data['flags']
    
    @property
    def weight(self):
        """ Weight[nrows, nbaseline, nchan, npol]
        """
        return self.data['weight']
    
    @property
    def flagged_weight(self):
        """Weight [: npol]
        """
        return self.data['weight'] * (1 - self.data['flags'])
    
    @property
    def imaging_weight(self):
        """ Imaging_weight[nrows, nbaseline, nchan, npol]
        """
        return self.data['imaging_weight']
    
    @property
    def flagged_imaging_weight(self):
        """ Flagged Imaging_weight[nrows, nbaseline, nchan, npol]
        """
        return self.data['imaging_weight'] * (1 - self.data['flags'])
    
    @property
    def time(self):
        """ Time (UTC) [nrows]
        """
        return self.data['time']
    
    @property
    def datetime(self):
        """ Time (UTC) [nrows]
        """
        return self.data['datetime']

    @property
    def integration_time(self):
        """ Integration time [nrows]
        """
        return self.data['integration_time']
    
    @property
    def nvis(self):
        """ Number of visibilities (in total)
        """
        return numpy.product(self.data.vis.shape)


class FlagTable:
    """ Flag table class

    Flags, time, integration_time, frequency, channel_bandwidth, pol,
    in an xarray.

    The configuration is also an attribute
    """
    
    def __init__(self, baselines=None, flags=None,
                 frequency=None, channel_bandwidth=None,
                 configuration=None, time=None, integration_time=None,
                 polarisation_frame=None):
        """FlagTable

        :param frequency: Frequency [nchan]
        :param channel_bandwidth: Channel bandwidth [nchan]
        :param configuration: Configuration
        :param time: Time (UTC) [ntimes]
        :param flags: Flags [ntimes, nbaseline, nchan]
        :param integration_time: Integration time [ntimes]
        """
        coords = {
            "time": time,
            "baseline": baselines,
            "frequency": frequency,
            "polarisation": polarisation_frame.names,
        }
        
        datavars = dict()
        datavars["flags"] = xarray.DataArray(flags, dims=["time", "baseline", "frequency", "polarisation"])
        datavars["integration_time"] = xarray.DataArray(integration_time, dims=["time"])
        datavars["channel_bandwidth"] = xarray.DataArray(channel_bandwidth, dims=["frequency"])
        datavars["datetime"] = xarray.DataArray(Time(time / 86400.0, format='mjd', scale='utc').datetime64,
                                                dims="time")
        self.data = xarray.Dataset(datavars, coords=coords)
        
        self.polarisation_frame = polarisation_frame
        self.configuration = configuration  # Antenna/station configuration
    
    def __str__(self):
        """Default printer for FlagTable

        """
        s = "FlagTable:\n"
        s += "{}\n".format(str(self.data))
        s += "\tNumber of integrations: %s\n" % len(self.time)
        s += "\tFlags shape: %s\n" % str(self.flags.shape)
        s += "\tNumber of channels: %d\n" % len(self.frequency)
        s += "\tFrequency: %s\n" % self.frequency
        s += "\tChannel bandwidth: %s\n" % self.channel_bandwidth
        s += "\tNumber of polarisations: %s\n" % self.npol
        s += "\tPolarisation Frame: %s\n" % self.polarisation_frame.type
        s += "\tConfiguration: %s\n" % self.configuration.name
        
        return s
    
    def size(self):
        """ Return size in GB
        """
        return self.data.nbytes / 1024.0 / 1024.0 / 1024.0

    @property
    def time(self):
        """ Time
        """
        return self.data['time']

    @property
    def baseline(self):
        """ Baselines
        """
        return self.data['baseline']

    @property
    def datetime(self):
        """ DateTime
        """
        return self.data['datetime']
    
    @property
    def flags(self):
        """ Flags [nrows, nbaseline, ncha, npol]
        """
        return self.data['flags']
    
    @property
    def nchan(self):
        """ Number of channels
        """
        return len(self.data['frequency'])
    
    @property
    def frequency(self):
        """ Number of channels
        """
        return self.data['frequency']
    
    @property
    def channel_bandwidth(self):
        """ Number of channels
        """
        return self.data['channel_bandwidth']
    
    @property
    def npol(self):
        """ Number of polarisations
        """
        return self.polarisation_frame.npol
    
    @property
    def nants(self):
        """ Number of antennas
        """
        return self.configuration.nants
    
    @property
    def baselines(self):
        """ Baselines
        """
        return self.data["baseline"]
    
    @property
    def nbaselines(self):
        """ Number of Baselines
        """
        return len(self.data["baseline"])


class QA:
    """ Quality assessment

    :param origin: str, origin e.g. "continuum_imaging_pipeline"
    :param data: Data containing standard fields
    :param context: Context of QA e.g. "Cycle 5"

    """
    
    def __init__(self, origin=None, data=None, context=None):
        """QA

        :param origin:
        :param data:
        :param context:
        """
        self.origin = origin  # Name of function originating QA assessment
        self.data = data  # Dictionary containing standard fields
        self.context = context  # Context string
    
    def __str__(self):
        """Default printer for QA

        """
        s = "Quality assessment:\n"
        s += "\tOrigin: %s\n" % self.origin
        s += "\tContext: %s\n" % self.context
        s += "\tData:\n"
        for dataname in self.data.keys():
            s += "\t\t%s: %r\n" % (dataname, str(self.data[dataname]))
        return s


class ScienceDataModel:
    """ Science Data Model: not defined yet"""
    
    def __init__(self):
        pass
    
    def __str__(self):
        """ Default printer for Science Data Model
        """
        return ""


def assert_same_chan_pol(o1, o2):
    """
    Assert that two entities indexed over channels and polarisations
    have the same number of them.

    :param o1: Object 1 e.g. BlockVisibility
    :param o2: Object 1 e.g. BlockVisibility
    :return: Bool
    """
    assert o1.npol == o2.npol, \
        "%s and %s have different number of polarisations: %d != %d" % \
        (type(o1).__name__, type(o2).__name__, o1.npol, o2.npol)
    if isinstance(o1, BlockVisibility) and isinstance(o2, BlockVisibility):
        assert o1.nchan == o2.nchan, \
            "%s and %s have different number of channels: %d != %d" % \
            (type(o1).__name__, type(o2).__name__, o1.nchan, o2.nchan)


def assert_vis_gt_compatible(vis: BlockVisibility, gt: GainTable):
    """ Check if visibility and gaintable are compatible

    :param vis:
    :param gt:
    :return: Bool
    """
    pass<|MERGE_RESOLUTION|>--- conflicted
+++ resolved
@@ -1117,7 +1117,6 @@
         s = "BlockVisibility:\n"
         s += "\tSource %s\n" % self.source
         s += "\tPhasecentre: %s\n" % self.phasecentre
-<<<<<<< HEAD
         s += "\tNumber of visibility blocks: %s\n" % self.nvis
         s += "\tNumber of integrations: %s\n" % len(self.time)
         s += "\tTime range: %s to %s\n" % (tstart, tend)
@@ -1127,8 +1126,6 @@
         s += "\tFrequency: %s\n" % self.frequency
         s += "\tChannel bandwidth: %s\n" % self.channel_bandwidth
         s += "\tNumber of polarisations: %s\n" % self.npol
-=======
->>>>>>> 419e1959
         s += "\tPolarisation Frame: %s\n" % self.polarisation_frame.type
         s += "\tConfiguration: %s\n" % self.configuration.name
         s += "\tMetadata: %s\n" % self.meta
