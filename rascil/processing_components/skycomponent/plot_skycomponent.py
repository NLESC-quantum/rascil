"""Functions to manage plotting skycomponents in comparisons.

"""

__all__ = [
    "plot_skycomponents_positions",
    "plot_skycomponents_position_distance",
    "plot_skycomponents_flux",
    "plot_skycomponents_flux_ratio",
    "plot_skycomponents_flux_histogram",
    "plot_skycomponents_position_quiver",
    "plot_gaussian_beam_position",
]

import collections
import logging

import matplotlib.pyplot as plt

import astropy.units as u
import numpy
from astropy.coordinates import SkyCoord
from rascil.data_models.memory_data_models import Skycomponent
from rascil.processing_components.skycomponent.operations import (
    find_skycomponent_matches,
    fit_skycomponent,
)

log = logging.getLogger("rascil-logger")


def plot_skycomponents_positions(
    comps_test,
    comps_ref=None,
    img_size=1.0,
    plot_file=None,
    tol=1e-5,
    plot_error=True,
    **kwargs,
):
    """Generate position scatter plot for two lists of skycomponents

    :param comps_test: List of components to be tested
    ::param img_size: Cell size of the image to compare
    :param comps_ref: List of reference components
    :param plot_file: Filename of the plot
    :param tol: Tolerance in rad
    :param plot_error : If True, plot error, else just plot absolute values
    :return: [ra_error, dec_error]:
             The error array for users to check
    """
    angle_wrap = 180.0 * u.deg

    if comps_ref is None:  # No comparison needed
        ra_test = [comp.direction.ra.wrap_at(angle_wrap).degree for comp in comps_test]
        dec_test = [comp.direction.dec.degree for comp in comps_test]

        plt.plot(ra_test, dec_test, "o", color="b", markersize=5, label="Components")

    else:

        matches = find_skycomponent_matches(comps_test, comps_ref, tol)
        ra_test = numpy.zeros(len(matches))
        dec_test = numpy.zeros(len(matches))
        ra_ref = numpy.zeros(len(matches))
        dec_ref = numpy.zeros(len(matches))
        ra_error = numpy.zeros(len(matches))
        dec_error = numpy.zeros(len(matches))
        for i, match in enumerate(matches):
            m_comp = comps_test[match[0]]
            ra_test[i] = m_comp.direction.ra.wrap_at(angle_wrap).degree
            dec_test[i] = m_comp.direction.dec.degree
            m_ref = comps_ref[match[1]]
            ra_ref[i] = m_ref.direction.ra.wrap_at(angle_wrap).degree
            dec_ref[i] = m_ref.direction.dec.degree

            if img_size > 0.0:
                ra_error[i] = (
                    m_comp.direction.ra.wrap_at(angle_wrap).degree
                    - m_ref.direction.ra.wrap_at(angle_wrap).degree
                ) * numpy.cos(m_ref.direction.dec.rad) / img_size

                dec_error[i] = (
                    m_comp.direction.dec.degree - m_ref.direction.dec.degree
                ) / img_size

            else:
                log.info("Wrong image size. Plot absolute values instead.")
                ra_error[i] = (
                    m_comp.direction.ra.wrap_at(angle_wrap).degree
                    - m_ref.direction.ra.wrap_at(angle_wrap).degree
                )  * numpy.cos(m_ref.direction.dec.rad)

                dec_error[i] = m_comp.direction.dec.degree - m_ref.direction.dec.degree

        ax = plt.gca()
        ax.set_aspect(1.0)
        plt.plot(
            ra_test, dec_test, "o", color="b", markersize=5, label="Tested components"
        )
        ax = plt.gca()
        ax.set_aspect(1.0)
        plt.plot(
            ra_ref, dec_ref, "x", color="r", markersize=8, label="Original components"
        )

    plt.title("Positions of sources")
    plt.xlabel("RA (deg)")
    plt.ylabel("Dec (deg)")
    plt.legend(loc="best")
    if plot_file is not None:
        plt.savefig(plot_file + "_position_value.png")
    plt.show(block=False)
    plt.clf()

    if plot_error is True:
        if comps_ref is None:
            log.info("Error: No reference components. No position errors are plotted.")
        else:
            ax = plt.gca()
            ax.set_aspect(1.0)
            plt.plot(ra_error, dec_error, "o", markersize=5)
        err_r = max(numpy.max(ra_error), numpy.max(dec_error))
        err_l = min(numpy.min(ra_error), numpy.min(dec_error))
        plt.xlim([err_l, err_r])
        plt.ylim([err_l, err_r])
        plt.xlabel(r"$\Delta\ RA * cos(Dec) / \Delta x$")
        plt.ylabel(r"$\Delta\ Dec/ \Delta x$")
        plt.title("Errors in RA and Dec")
        if plot_file is not None:
            plt.savefig(plot_file + "_position_error.png")
        plt.show(block=False)
        plt.clf()

    return [ra_test, dec_test]


def plot_skycomponents_position_distance(
    comps_test, comps_ref, phasecentre, img_size, plot_file=None, tol=1e-5, **kwargs
):
    """Generate position error plot vs distance for two lists of skycomponents

    :param comps_test: List of components to be tested
    :param comps_ref: List of reference components
    :param plot_file: Filename of the plot
    :param tol: Tolerance in rad
    :param phasecentre: Centre of image in SkyCoords
    :param img_size: Cell size of the image to compare
    :return: [ra_error, dec_error]:
             The error array for users to check
    """

    matches = find_skycomponent_matches(comps_test, comps_ref, tol)
    ra_error = numpy.zeros(len(matches))
    dec_error = numpy.zeros(len(matches))
    dist = numpy.zeros(len(matches))
    for i, match in enumerate(matches):
        m_comp = comps_test[match[0]]
        m_ref = comps_ref[match[1]]

        if img_size > 0.0:
            ra_error[i] = (
                m_comp.direction.ra.degree - m_ref.direction.ra.degree
            )  * numpy.cos(m_ref.direction.dec.rad) / img_size
            dec_error[i] = (
                m_comp.direction.dec.degree - m_ref.direction.dec.degree
            ) / img_size

            dist[i] = m_comp.direction.separation(phasecentre).degree / img_size
        else:
            log.info("Wrong image size. Plot absolute values instead.")
            ra_error[i] = (m_comp.direction.ra.degree - m_ref.direction.ra.degree) \
                          * numpy.cos(m_ref.direction.dec.rad)

            dec_error[i] = m_comp.direction.dec.degree - m_ref.direction.dec.degree
            dist[i] = m_comp.direction.separation(phasecentre).degree

    err_r = max(numpy.max(ra_error), numpy.max(dec_error))
    err_l = min(numpy.min(ra_error), numpy.min(dec_error))

    fig, (ax1, ax2) = plt.subplots(2, sharex=True)
    fig.suptitle("Position error vs. Distance")
    ax1.plot(dist, ra_error, "o", color="b", markersize=5)
    ax2.plot(dist, dec_error, "o", color="b", markersize=5)

    ax1.set_ylabel(r"$\Delta\ RA/ \Delta x$")
    ax2.set_ylabel(r"$\Delta\ Dec/ \Delta x$")
    ax2.set_xlabel(r"Separation To Center($\Delta x$)")
    ax1.set_ylim([err_l, err_r])
    ax2.set_ylim([err_l, err_r])
    if plot_file is not None:
        plt.savefig(plot_file + "_position_distance.png")
    plt.show(block=False)
    plt.clf()

    return [ra_error, dec_error]


def plot_skycomponents_flux(
    comps_test, comps_ref, plot_file=None, tol=1e-5, refchan=None, **kwargs
):
    """Generate flux scatter plot for two lists of skycomponents

    :param comps_test: List of components to be tested
    :param comps_ref: List of reference components
    :param plot_file: Filename of the plot
    :param tol: Tolerance in rad
    :param refchan: Reference channel for comparison, default is centre channel
    :return: [flux_in, flux_out]:
             The flux array for users to check
    """

    matches = find_skycomponent_matches(comps_test, comps_ref, tol)
    flux_in = numpy.zeros(len(matches))
    flux_out = numpy.zeros(len(matches))
    for i, match in enumerate(matches):
        m_comp = comps_test[match[0]]
        m_ref = comps_ref[match[1]]
        if refchan is None:
            nchan, _ = m_ref.flux.shape
            flux_in[i] = m_ref.flux[nchan // 2]
            flux_out[i] = m_comp.flux[0]
        else:
            flux_in[i] = m_ref.flux[refchan]
            flux_out[i] = m_comp.flux[0]

    plt.loglog(flux_in, flux_out, "o", color="b", markersize=5)

    plt.title("Flux in vs. flux out")
    plt.xlabel("Flux in (Jy)")
    plt.ylabel("Flux out (Jy)")
    if plot_file is not None:
        plt.savefig(plot_file + "_flux_value.png")
    plt.show(block=False)
    plt.clf()

    return [flux_in, flux_out]


def plot_skycomponents_flux_ratio(
    comps_test,
    comps_ref,
    phasecentre,
    plot_file=None,
    tol=1e-5,
    refchan=None,
    max_ratio=2,
    **kwargs,
):

    """Generate flux ratio plot vs distance for two lists of skycomponents

    :param comps_test: List of components to be tested
    :param comps_ref: List of reference components
    :param plot_file: Filename of the plot
    :param tol: Tolerance in rad
    :param phasecentre: Centre of image in SkyCoords
    :param refchan: Reference channel for comparison, default is centre channel
    :param max_ratio: Maximum ratio to plot (default is 2.0)
    :return: [dist, flux_ratio]:
             The flux array for users to check
    """

    matches = find_skycomponent_matches(comps_test, comps_ref, tol)
    flux_ratio = []
    dist = []
    for i, match in enumerate(matches):
        m_comp = comps_test[match[0]]
        m_ref = comps_ref[match[1]]

        if m_ref.flux[0] > 0.0:
            if refchan is None:
                nchan, _ = m_ref.flux.shape
                fr = m_comp.flux[0] / m_ref.flux[nchan // 2]
            else:
                fr = m_comp.flux[0] / m_ref.flux[refchan]
            if fr < max_ratio:
                flux_ratio.append(fr)
                dist.append(m_comp.direction.separation(phasecentre).degree)

    if len(dist) == 0:
        raise ValueError("No valid points found for flux ratio plot")

    plt.plot(dist, flux_ratio, "o", color="b", markersize=5)

    plt.title("Flux ratio vs. distance")
    plt.xlabel("Distance to center (Deg)")
    plt.ylabel("Flux Ratio (Out/In)")
    if plot_file is not None:
        plt.savefig(plot_file + "_flux_ratio.png")
    plt.show(block=False)
    plt.clf()

    return [dist, flux_ratio]


def plot_skycomponents_flux_histogram(
    comps_test, comps_ref, plot_file=None, nbins=10, tol=1e-5, refchan=None, **kwargs
):

    """Generate flux ratio plot vs distance for two lists of skycomponents

    :param comps_test: List of components to be tested
    :param comps_ref: List of reference components
    :param plot_file: Filename of the plot
    :param tol: Tolerance in rad
    :param nbins: Number of bins for the histrogram
    :param refchan: Reference channel for comparison, default is centre channel
    :return: hist: The flux array for users to check
    """

    if refchan is None:
        nchan, _ = comps_ref[0].flux.shape
        flux_in = numpy.array([comp.flux[nchan // 2, 0] for comp in comps_ref])
        flux_out = numpy.array([comp.flux[0, 0] for comp in comps_test])
    else:
        flux_in = numpy.array([comp.flux[refchan, 0] for comp in comps_ref])
        flux_out = numpy.array([comp.flux[0, 0] for comp in comps_test])

    flux_in = flux_in[flux_in > 0.0]
    flux_out = flux_out[flux_out > 0.0]

    hist = [flux_in, flux_out]
    labels = ["Flux In", "Flux Out"]
    colors = ["r", "b"]
    hist_min = min(numpy.min(flux_in), numpy.min(flux_out))
    hist_max = max(numpy.max(flux_in), numpy.max(flux_out))

    hist_bins = numpy.logspace(numpy.log10(hist_min), numpy.log10(hist_max), nbins)

    fig, ax = plt.subplots()
    ax.hist(hist, bins=hist_bins, log=True, color=colors, label=labels)

    ax.set_title("Flux histogram")
    ax.set_xlabel("Flux (Jy)")
    ax.set_xscale("log")
    ax.set_ylabel("Source Count")
    plt.legend(loc="best")
    if plot_file is not None:
        plt.savefig(plot_file + "_flux_histogram.png")
    plt.show(block=False)
    plt.clf()

    return hist


def plot_skycomponents_position_quiver(
    comps_test, comps_ref, phasecentre, num=100, plot_file=None, tol=1e-5, **kwargs
):
    """Generate position error quiver diagram for two lists of skycomponents

    :param comps_test: List of components to be tested
    :param comps_ref: List of reference components
    :param phasecentre: Centre of image in SkyCoords
    :param num: Number of the brightest sources to plot
    :param plot_file: Filename of the plot
    :param tol: Tolerance in rad
    :return: [ra_error, dec_error]:
             The error array for users to check
    """

    angle_wrap = 180.0 * u.deg

    comps_test_sorted = sorted(comps_test, key=lambda cmp: numpy.max(cmp.flux))

    matches = find_skycomponent_matches(comps_test_sorted, comps_ref, tol)
    num = min(num, len(matches))
    ra_ref = numpy.zeros(num)
    dec_ref = numpy.zeros(num)
    ra_error = numpy.zeros(num)
    dec_error = numpy.zeros(num)

    for i in range(num):
        m_comp = comps_test_sorted[matches[i][0]]
        m_ref = comps_ref[matches[i][1]]

        ra_ref[i] = m_ref.direction.ra.wrap_at(angle_wrap).degree
        dec_ref[i] = m_ref.direction.dec.degree
        ra_error[i] = (
            m_comp.direction.ra.wrap_at(angle_wrap).degree
            - m_ref.direction.ra.wrap_at(angle_wrap).degree
        )  * numpy.cos(m_ref.direction.dec.rad)

        dec_error[i] = m_comp.direction.dec.degree - m_ref.direction.dec.degree

    ref = max(numpy.max(numpy.abs(ra_error)), numpy.max(numpy.abs(dec_error)))
    scale_factor = 10 * ref
    log.info(f" Scale factor is {scale_factor}")
    fig, ax = plt.subplots()
<<<<<<< HEAD
    if numpy.mean(numpy.deg2rad(dec_ref)) != 0.0:
        ax.set_aspect(1.0 / numpy.cos(numpy.mean(numpy.deg2rad(dec_ref))))
    q = ax.quiver(ra_ref, dec_ref, ra_error, dec_error, color="b")
=======
    q = ax.quiver(ra_ref, dec_ref, ra_error, dec_error, color="b", scale=scale_factor)

    ax.quiverkey(
        q,
        0.8,
        0.9,
        ref,
        r"$\times$ %.3f" % (1 / scale_factor),
        labelpos="E",
        coordinates="figure",
    )
>>>>>>> 403fe9a0

    ax.scatter(ra_ref, dec_ref, color="r", s=8)
    plt.xlabel("RA (deg)")
    plt.ylabel("Dec (deg)")
    plt.title(f"Brightest {num} sources")
    if plot_file is not None:
        plt.savefig(plot_file + "_position_quiver.png")
    plt.show(block=False)
    plt.clf()

    return [ra_error, dec_error]


def plot_gaussian_beam_position(
    comps_test,
    comps_ref,
    phasecentre,
    image,
    num=100,
    plot_file=None,
    tol=1e-5,
    **kwargs,
):
    """Plot the major and minor size of beams for two lists of skycomponents
    :param comps_test: List of components to be tested
    :param comps_ref: List of reference components
    :param phasecentre: Centre of image in SkyCoords
    :param image: Image to fit the skycomponents
    :param num: Number of the brightest sources to plot
    :param plot_file: Filename of the plot
    :param tol: Tolerance in rad

    :return: [bmaj, bmin]:
             The beam parameters for users to check
    """

    img_size = numpy.rad2deg(image.image_acc.wcs.wcs.cdelt[1])

    if img_size <= 0.0:
        log.warning("Wrong image size, plot absolute values instead")
        img_size = 1.0

    comps_test_sorted = sorted(comps_test, key=lambda cmp: numpy.max(cmp.flux))
    matches = find_skycomponent_matches(comps_test_sorted, comps_ref, tol)
    num = min(num, len(matches))

    # Only put in the items that can be fitted
    ra_error = numpy.zeros(num)
    dec_error = numpy.zeros(num)
    bmaj = numpy.zeros(num)
    bmin = numpy.zeros(num)
    dist = numpy.zeros(num)

    count = 0
    i = 0
    while count < num:
        match = matches[i]
        m_comp = comps_test_sorted[match[0]]
        m_ref = comps_ref[match[1]]

        log.info(f"Processing {match[0]}")
        i = i + 1
        try:
            fitted = fit_skycomponent(image, m_comp, force_point_sources=False)
            log.info("{}".format(fitted.params))
<<<<<<< HEAD
            ra_error[count] = (m_comp.direction.ra.degree - m_ref.direction.ra.degree) \
                              * numpy.cos(m_ref.direction.dec.rad)
            dec_error[count] = m_comp.direction.dec.degree - m_ref.direction.dec.degree
            dist[count] = m_comp.direction.separation(phasecentre).degree
            bmaj[count] = fitted.params["bmaj"]
            bmin[count] = fitted.params["bmin"]
=======
            ra_error[count] = (
                m_comp.direction.ra.degree - m_ref.direction.ra.degree
            ) / img_size
            dec_error[count] = (
                m_comp.direction.dec.degree - m_ref.direction.dec.degree
            ) / img_size
            bmaj[count] = fitted.params["bmaj"] / img_size
            bmin[count] = fitted.params["bmin"] / img_size
>>>>>>> 403fe9a0
            count = count + 1

        except KeyError as err:
            log.warning(f"Fit skycomponent failed for component number {match[0]} ")

    log.info(f"Fitted {i} components, selected {num}")

    pos_error = numpy.sqrt(numpy.array(ra_error) ** 2.0 + numpy.array(dec_error) ** 2.0)

    err_r = numpy.max(pos_error)
    err_l = numpy.min(pos_error)

    beam_r = max(numpy.max(bmaj), numpy.max(bmin))
    beam_l = min(numpy.min(bmin), numpy.min(bmin))

    ax1 = plt.subplot(212)
    ax1.plot(dist, bmaj, "o", color="b", markersize=5, label="Bmaj")
    ax1.plot(dist, bmin, "o", color="r", markersize=5, label="Bmin")
    ax1.legend(loc="best")
<<<<<<< HEAD
    ax1.set_ylabel("Beam size (deg)")
    ax1.set_xlabel(r"Distance to phase centre (deg)")
=======
    ax1.set_ylabel(r"Beam size ($\Delta x$)")
    ax1.set_xlabel(r"$\sqrt{ \Delta RA^2 + \Delta Dec^2}/\Delta x$")
    ax1.set_xlim([err_l, err_r])
    ax1.set_ylim([beam_l, beam_r])
>>>>>>> 403fe9a0

    ax2 = plt.subplot(221)
    ax2.plot(ra_error, bmaj, "o", color="b", markersize=5, label="Bmaj")
    ax2.plot(ra_error, bmin, "o", color="r", markersize=5, label="Bmin")
    ax2.set_ylabel(r"Beam size ($\Delta x$)")
    ax2.set_title(r"$\Delta RA/ \Delta x$")
    ax2.set_xlim([err_l, err_r])
    ax2.set_ylim([beam_l, beam_r])

    ax3 = plt.subplot(222)
    ax3.plot(dec_error, bmaj, "o", color="b", markersize=5, label="Bmaj")
    ax3.plot(dec_error, bmin, "o", color="r", markersize=5, label="Bmin")
    ax3.set_title(r"$\Delta Dec/ \Delta x$")
    ax3.set_xlim([err_l, err_r])
    ax3.set_ylim([beam_l, beam_r])

    if plot_file is not None:
        plt.savefig(plot_file + "_gaussian_beam_position.png")
    plt.show(block=False)
    plt.clf()

    return [bmaj, bmin]<|MERGE_RESOLUTION|>--- conflicted
+++ resolved
@@ -76,9 +76,13 @@
 
             if img_size > 0.0:
                 ra_error[i] = (
-                    m_comp.direction.ra.wrap_at(angle_wrap).degree
-                    - m_ref.direction.ra.wrap_at(angle_wrap).degree
-                ) * numpy.cos(m_ref.direction.dec.rad) / img_size
+                    (
+                        m_comp.direction.ra.wrap_at(angle_wrap).degree
+                        - m_ref.direction.ra.wrap_at(angle_wrap).degree
+                    )
+                    * numpy.cos(m_ref.direction.dec.rad)
+                    / img_size
+                )
 
                 dec_error[i] = (
                     m_comp.direction.dec.degree - m_ref.direction.dec.degree
@@ -89,7 +93,7 @@
                 ra_error[i] = (
                     m_comp.direction.ra.wrap_at(angle_wrap).degree
                     - m_ref.direction.ra.wrap_at(angle_wrap).degree
-                )  * numpy.cos(m_ref.direction.dec.rad)
+                ) * numpy.cos(m_ref.direction.dec.rad)
 
                 dec_error[i] = m_comp.direction.dec.degree - m_ref.direction.dec.degree
 
@@ -160,8 +164,10 @@
 
         if img_size > 0.0:
             ra_error[i] = (
-                m_comp.direction.ra.degree - m_ref.direction.ra.degree
-            )  * numpy.cos(m_ref.direction.dec.rad) / img_size
+                (m_comp.direction.ra.degree - m_ref.direction.ra.degree)
+                * numpy.cos(m_ref.direction.dec.rad)
+                / img_size
+            )
             dec_error[i] = (
                 m_comp.direction.dec.degree - m_ref.direction.dec.degree
             ) / img_size
@@ -169,8 +175,9 @@
             dist[i] = m_comp.direction.separation(phasecentre).degree / img_size
         else:
             log.info("Wrong image size. Plot absolute values instead.")
-            ra_error[i] = (m_comp.direction.ra.degree - m_ref.direction.ra.degree) \
-                          * numpy.cos(m_ref.direction.dec.rad)
+            ra_error[i] = (
+                m_comp.direction.ra.degree - m_ref.direction.ra.degree
+            ) * numpy.cos(m_ref.direction.dec.rad)
 
             dec_error[i] = m_comp.direction.dec.degree - m_ref.direction.dec.degree
             dist[i] = m_comp.direction.separation(phasecentre).degree
@@ -379,7 +386,7 @@
         ra_error[i] = (
             m_comp.direction.ra.wrap_at(angle_wrap).degree
             - m_ref.direction.ra.wrap_at(angle_wrap).degree
-        )  * numpy.cos(m_ref.direction.dec.rad)
+        ) * numpy.cos(m_ref.direction.dec.rad)
 
         dec_error[i] = m_comp.direction.dec.degree - m_ref.direction.dec.degree
 
@@ -387,23 +394,9 @@
     scale_factor = 10 * ref
     log.info(f" Scale factor is {scale_factor}")
     fig, ax = plt.subplots()
-<<<<<<< HEAD
     if numpy.mean(numpy.deg2rad(dec_ref)) != 0.0:
         ax.set_aspect(1.0 / numpy.cos(numpy.mean(numpy.deg2rad(dec_ref))))
     q = ax.quiver(ra_ref, dec_ref, ra_error, dec_error, color="b")
-=======
-    q = ax.quiver(ra_ref, dec_ref, ra_error, dec_error, color="b", scale=scale_factor)
-
-    ax.quiverkey(
-        q,
-        0.8,
-        0.9,
-        ref,
-        r"$\times$ %.3f" % (1 / scale_factor),
-        labelpos="E",
-        coordinates="figure",
-    )
->>>>>>> 403fe9a0
 
     ax.scatter(ra_ref, dec_ref, color="r", s=8)
     plt.xlabel("RA (deg)")
@@ -469,23 +462,13 @@
         try:
             fitted = fit_skycomponent(image, m_comp, force_point_sources=False)
             log.info("{}".format(fitted.params))
-<<<<<<< HEAD
-            ra_error[count] = (m_comp.direction.ra.degree - m_ref.direction.ra.degree) \
-                              * numpy.cos(m_ref.direction.dec.rad)
+            ra_error[count] = (
+                m_comp.direction.ra.degree - m_ref.direction.ra.degree
+            ) * numpy.cos(m_ref.direction.dec.rad)
             dec_error[count] = m_comp.direction.dec.degree - m_ref.direction.dec.degree
             dist[count] = m_comp.direction.separation(phasecentre).degree
             bmaj[count] = fitted.params["bmaj"]
             bmin[count] = fitted.params["bmin"]
-=======
-            ra_error[count] = (
-                m_comp.direction.ra.degree - m_ref.direction.ra.degree
-            ) / img_size
-            dec_error[count] = (
-                m_comp.direction.dec.degree - m_ref.direction.dec.degree
-            ) / img_size
-            bmaj[count] = fitted.params["bmaj"] / img_size
-            bmin[count] = fitted.params["bmin"] / img_size
->>>>>>> 403fe9a0
             count = count + 1
 
         except KeyError as err:
@@ -505,15 +488,8 @@
     ax1.plot(dist, bmaj, "o", color="b", markersize=5, label="Bmaj")
     ax1.plot(dist, bmin, "o", color="r", markersize=5, label="Bmin")
     ax1.legend(loc="best")
-<<<<<<< HEAD
     ax1.set_ylabel("Beam size (deg)")
     ax1.set_xlabel(r"Distance to phase centre (deg)")
-=======
-    ax1.set_ylabel(r"Beam size ($\Delta x$)")
-    ax1.set_xlabel(r"$\sqrt{ \Delta RA^2 + \Delta Dec^2}/\Delta x$")
-    ax1.set_xlim([err_l, err_r])
-    ax1.set_ylim([beam_l, beam_r])
->>>>>>> 403fe9a0
 
     ax2 = plt.subplot(221)
     ax2.plot(ra_error, bmaj, "o", color="b", markersize=5, label="Bmaj")
