--- conflicted
+++ resolved
@@ -283,12 +283,8 @@
     elif (name == 'MID') or (name == "MIDR5"):
         location = mid_location
         log.debug("create_named_configuration: %s\n\t%s\n\t%s" % (name, location.geocentric, location.geodetic))
-<<<<<<< HEAD
-        fc = create_configuration_from_MIDfile(antfile=rascil_data_path("configurations/ska1mid_local.cfg"),
+        fc = create_configuration_from_MIDfile(antfile=rascil_data_path("configurations/ska1mid.cfg"),
                                                vp_type={"M0":"MEERKAT", "SKA":"MID"},
-=======
-        fc = create_configuration_from_MIDfile(antfile=rascil_data_path("configurations/ska1mid.cfg"),
->>>>>>> 742bc1ea
             mount='azel', name=name, location=location, **kwargs)
     elif name == 'ASKAP':
         location = EarthLocation(lon=+116.6356824*u.deg, lat=-26.7013006*u.deg, height=377.0)
