image: python:3.7

variables:
  MPLBACKEND: "agg"

workflow:
  rules:
    - if: $CI_COMMIT_BRANCH
    - if: $CI_COMMIT_TAG

stages:
<<<<<<< HEAD
  - test
  - build
  - publish

unittests:
=======
  - linting
  - test
  - build
  - publish
  - prepost

compile_requirements:
  only:
    - schedules
  variables:
    GIT_LFS_SKIP_SMUDGE: "1"  # do not download LFS related files
  before_script:
    - apt-get -y update
    - apt-get -y install git-lfs
    - git lfs fetch --all  # without this, the job complains about not finding a file, that doesn't actually exist..
    - pip3 install --upgrade pip
    - pip install gitpython python-gitlab
    - pip install importlib-metadata numpy  # importlib-metadata is needed for python<=3.7; numpy is needed for bdsf
    - make requirements
  script:
    - python3 create_mr.py
  after_script:
    - git remote rm new_origin

linting:
  image: artefact.skao.int/ska-tango-images-pytango-builder:9.3.11
  stage: linting
  before_script:
    - pip3 install -r requirements-test.txt
    - pip3 install black
  script:
    - make lint
  artifacts:
    paths:
      - linting.xml
  rules:
    - if: '$CI_PIPELINE_SOURCE != "schedule"'
    - if: '$CI_COMMIT_TAG'

# Always run the unittests
test:
  stage: test
  before_script:
    - apt-get update
    - apt-get -y install rsync ca-certificates pybind11-dev
    - pip3 install -r requirements-test.txt
    - pip3 install -r requirements.txt
    - mkdir -p /usr/share/casacore/data/
    - cd /usr/share/casacore/data
    - wget -O WSRT_Measures.ztar ftp://ftp.astron.nl/outgoing/Measures/WSRT_Measures.ztar
    - tar xfz WSRT_Measures.ztar
    - cd -
#    - rsync -avz4 rsync://casa-rsync.nrao.edu/casa-data/geodetic /usr/share/casacore/data/
    - mkdir -p test_results
  script:
    - PYTHONPATH=`pwd` HOME=`pwd` make test
  after_script:
    - mv .coverage coverage_test
  coverage: '/^TOTAL.+?(\d+\%)$/'
  artifacts:
    paths:
      - coverage_test
      - coverage
      - unit-tests-other.xml
  rules:
    - if: '$CI_PIPELINE_SOURCE != "schedule" && ($CI_COMMIT_TAG == "" || $CI_COMMIT_TAG == null)'

test-dask:
>>>>>>> 00e13d35
  stage: test
  before_script:
    - apt-get update
    - apt-get -y install rsync ca-certificates pybind11-dev
    - pip3 install -r requirements-test.txt
    - pip3 install -r requirements.txt
<<<<<<< HEAD
    - git clone https://gitlab.mpcdf.mpg.de/ift/nifty_gridder.git
    - cd nifty_gridder
    - pip3 install .
    - cd ..
=======
    - mkdir -p /usr/share/casacore/data/
    - cd /usr/share/casacore/data
    - wget -O WSRT_Measures.ztar ftp://ftp.astron.nl/outgoing/Measures/WSRT_Measures.ztar
    - tar xfz WSRT_Measures.ztar
    - cd -
>>>>>>> 00e13d35
    - mkdir -p test_results
  script:
    - PYTHONPATH=`pwd` HOME=`pwd` make test-dask
  after_script:
    - mv .coverage coverage_dask
  coverage: '/^TOTAL.+?(\d+\%)$/'
  artifacts:
    paths:
      - coverage_dask
      - coverage
      - unit-tests-dask.xml
  rules:
    - if: '$CI_PIPELINE_SOURCE != "schedule" && ($CI_COMMIT_TAG == "" || $CI_COMMIT_TAG == null)'

# Always try to build the docs since this catches errors via the notebook
docs:
  stage: test
  before_script:
    - apt-get update
    - apt-get -y install pandoc rsync
    - pip install -r requirements.txt
    - pip install -r requirements-docs.txt
    - mkdir -p docs/build/html
    - mkdir -p test_results
    - mkdir -p /usr/share/casacore/data/
    - cd /usr/share/casacore/data
    - wget -O WSRT_Measures.ztar ftp://ftp.astron.nl/outgoing/Measures/WSRT_Measures.ztar
    - tar xfz WSRT_Measures.ztar
    - cd -
  script:
    - PYTHONPATH=`pwd` HOME=`pwd` make docs
  artifacts:
    paths:
      - docs/build/html/
    expire_in: 1 week
  rules:
    - if: '$CI_PIPELINE_SOURCE != "schedule" && ($CI_COMMIT_TAG == "" || $CI_COMMIT_TAG == null)'

<<<<<<< HEAD
docs:
  stage: build
  before_script:
    - apt-get update
    - apt-get -y install pandoc rsync
    - pip install -r requirements.txt -r requirements-docs.txt
    - mkdir -p docs/build/html
    - mkdir -p test_results
  script:
    - PYTHONPATH=`pwd` HOME=`pwd` make -k -C docs/src html
  after_script:
    - mv docs/build/html html
  artifacts:
    paths:
      - html/
    expire_in: 1 week

=======
# Build the data file only if on the master
>>>>>>> 00e13d35
data:
  stage: build
  script:
    - tar -zcf rascil_data.tgz data
  artifacts:
    paths:
      - rascil_data.tgz
    expire_in: 6 months
<<<<<<< HEAD
  only:
    - master
=======
  rules:
    - if: '$CI_COMMIT_BRANCH == "master" && $CI_PIPELINE_SOURCE != "schedule" && ($CI_COMMIT_TAG == "" || $CI_COMMIT_TAG == null)'

# output used for publishing the package and building the docker images
build_package:
  stage: build
  script:
    - python3 setup.py egg_info sdist bdist_wheel # --universal option to used for pure
  artifacts:
    paths:
      - dist
  rules:
    - if: '$CI_COMMIT_BRANCH == "master" && $CI_PIPELINE_SOURCE != "schedule"'
    - if: '$CI_COMMIT_TAG'
>>>>>>> 00e13d35

# Publish package to Central Artefact Repository only if this is a tagged build of the master
publish_to_car:
  stage: publish
  image: $SKA_K8S_TOOLS_DEPLOY_IMAGE
  script:
<<<<<<< HEAD
    - pip install setuptools
    - python setup.py egg_info -b+$CI_COMMIT_SHORT_SHA sdist bdist_wheel # --universal option to used for pure python packages
    - pip3 install twine
    - twine upload --repository-url $PYPI_REPOSITORY_URL dist/*
  only:
    variables:
       - $CI_COMMIT_MESSAGE =~ /^.+$/ # Confirm tag message exists
       - $CI_COMMIT_TAG =~ /^((([0-9]+)\.([0-9]+)\.([0-9]+)(?:-([0-9a-zA-Z-]+(?:\.[0-9a-zA-Z-]+)*))?)(?:\+([0-9a-zA-Z-]+(?:\.[0-9a-zA-Z-]+)*))?)$/ # Confirm semantic versioning of tag
=======
    - echo "Commit tag is ${CI_COMMIT_TAG}"
    - echo "Commit message is ${CI_COMMIT_MESSAGE}"
    - /usr/local/bin/extract-metadata.sh MANIFEST.skao.int
    - for filename in dist/*.whl dist/*.tar.gz; do
    -   /usr/local/bin/patch-metadata.sh $filename MANIFEST.skao.int
    - done
    - TWINE_USERNAME=${CAR_PYPI_USERNAME} TWINE_PASSWORD=${CAR_PYPI_PASSWORD} twine upload --repository-url $CAR_PYPI_REPOSITORY_URL dist/*
  rules:
    - if: '$CI_COMMIT_TAG'
>>>>>>> 00e13d35

# COMMENTED UNTIL DECISION IS MADE ABOUT LATEST TAGS
## Publish docker:latest to Central Artefact Repository if it's master and there isn't a tag.
#docker_latest:
#  stage: publish
#  image: docker:20.10.7
#  services:
#    - docker:20.10.7-dind
#  variables:
#    GIT_VERSION: $CI_COMMIT_SHORT_SHA
#  before_script:
#    - apk add make git
#    - cp dist/*whl docker/rascil-base
#    - cd docker
#    - echo $CAR_OCI_REGISTRY_PASSWORD | docker login --username $CAR_OCI_REGISTRY_USERNAME --password-stdin $CAR_OCI_REGISTRY_HOST
#  script:
#    - make build_all_latest
#    - make test_all
#    - make push_all
#  rules:
#    - if: '$CI_COMMIT_BRANCH == "master" && $CI_PIPELINE_SOURCE != "schedule" && ($CI_COMMIT_TAG == "" || $CI_COMMIT_TAG == null)'

<<<<<<< HEAD
staging: # Start the construction of dockers files in rascil-docker
  stage: publish
  trigger: ska-telescope/rascil-docker
  only:
    - master
=======
# Publish docker:<version> (release) to Central Artefact Repository if this is a tagged build of the master
docker_release:
  stage: publish
  image: docker:20.10.7
  services:
    - docker:20.10.7-dind
  variables:
    GIT_VERSION: $CI_COMMIT_SHORT_SHA
  before_script:
    - apk add make git
    - cp dist/*whl docker/rascil-base
    - cd docker
    - echo $CAR_OCI_REGISTRY_PASSWORD | docker login --username $CAR_OCI_REGISTRY_USERNAME --password-stdin $CAR_OCI_REGISTRY_HOST
  script:
    - make build_all_latest
    - make test_all
    - make push_all_release
  rules:
    - if: '$CI_COMMIT_TAG'
>>>>>>> 00e13d35

# Publish the docs, data, and coverage if this is a build of the master
pages:
  stage: publish
  dependencies:
    - docs
    - test
    - data
  script:
    - rm -rf public
    - mkdir -p public
    - mv docs/build/html/* public
    - mv coverage public
    - mv rascil_data.tgz public
    - ls -l public
  artifacts:
    paths:
      - public
    expire_in: 30 days
  rules:
    - if: '$CI_COMMIT_BRANCH == "master" && $CI_PIPELINE_SOURCE != "schedule" && ($CI_COMMIT_TAG == "" || $CI_COMMIT_TAG == null)'

prepare ci metrics:
  stage: prepost
  image: artefact.skao.int/ska-tango-images-pytango-builder:9.3.11
  script:
    - mkdir -p build/reports
    - coverage combine coverage_* && coverage xml && coverage html -d coverage && coverage report
    - test -a coverage.xml && mv coverage.xml ./build/reports/code-coverage.xml
    - test -a linting.xml && mv linting.xml ./build/reports/linting.xml
    - python3 util/xmlcombine.py unit-tests-dask.xml unit-tests-other.xml > unit-tests.xml
    - test -a unit-tests.xml && mv unit-tests.xml ./build/reports/unit-tests.xml
  artifacts:
    paths:
      - coverage
      - ./build
  rules:
    - if: '$CI_PIPELINE_SOURCE != "schedule" && ($CI_COMMIT_TAG == "" || $CI_COMMIT_TAG == null)'

# Create Gitlab CI badges from CI metrics
# https://developer.skatelescope.org/en/latest/tools/continuousintegration.html#automated-collection-of-ci-health-metrics-as-part-of-the-ci-pipeline
include:
  - project: 'ska-telescope/templates-repository'
    file: 'gitlab-ci/includes/post_step.yml'<|MERGE_RESOLUTION|>--- conflicted
+++ resolved
@@ -9,13 +9,6 @@
     - if: $CI_COMMIT_TAG
 
 stages:
-<<<<<<< HEAD
-  - test
-  - build
-  - publish
-
-unittests:
-=======
   - linting
   - test
   - build
@@ -84,25 +77,17 @@
     - if: '$CI_PIPELINE_SOURCE != "schedule" && ($CI_COMMIT_TAG == "" || $CI_COMMIT_TAG == null)'
 
 test-dask:
->>>>>>> 00e13d35
   stage: test
   before_script:
     - apt-get update
     - apt-get -y install rsync ca-certificates pybind11-dev
     - pip3 install -r requirements-test.txt
     - pip3 install -r requirements.txt
-<<<<<<< HEAD
-    - git clone https://gitlab.mpcdf.mpg.de/ift/nifty_gridder.git
-    - cd nifty_gridder
-    - pip3 install .
-    - cd ..
-=======
     - mkdir -p /usr/share/casacore/data/
     - cd /usr/share/casacore/data
     - wget -O WSRT_Measures.ztar ftp://ftp.astron.nl/outgoing/Measures/WSRT_Measures.ztar
     - tar xfz WSRT_Measures.ztar
     - cd -
->>>>>>> 00e13d35
     - mkdir -p test_results
   script:
     - PYTHONPATH=`pwd` HOME=`pwd` make test-dask
@@ -141,27 +126,7 @@
   rules:
     - if: '$CI_PIPELINE_SOURCE != "schedule" && ($CI_COMMIT_TAG == "" || $CI_COMMIT_TAG == null)'
 
-<<<<<<< HEAD
-docs:
-  stage: build
-  before_script:
-    - apt-get update
-    - apt-get -y install pandoc rsync
-    - pip install -r requirements.txt -r requirements-docs.txt
-    - mkdir -p docs/build/html
-    - mkdir -p test_results
-  script:
-    - PYTHONPATH=`pwd` HOME=`pwd` make -k -C docs/src html
-  after_script:
-    - mv docs/build/html html
-  artifacts:
-    paths:
-      - html/
-    expire_in: 1 week
-
-=======
 # Build the data file only if on the master
->>>>>>> 00e13d35
 data:
   stage: build
   script:
@@ -170,10 +135,6 @@
     paths:
       - rascil_data.tgz
     expire_in: 6 months
-<<<<<<< HEAD
-  only:
-    - master
-=======
   rules:
     - if: '$CI_COMMIT_BRANCH == "master" && $CI_PIPELINE_SOURCE != "schedule" && ($CI_COMMIT_TAG == "" || $CI_COMMIT_TAG == null)'
 
@@ -188,23 +149,12 @@
   rules:
     - if: '$CI_COMMIT_BRANCH == "master" && $CI_PIPELINE_SOURCE != "schedule"'
     - if: '$CI_COMMIT_TAG'
->>>>>>> 00e13d35
 
 # Publish package to Central Artefact Repository only if this is a tagged build of the master
 publish_to_car:
   stage: publish
   image: $SKA_K8S_TOOLS_DEPLOY_IMAGE
   script:
-<<<<<<< HEAD
-    - pip install setuptools
-    - python setup.py egg_info -b+$CI_COMMIT_SHORT_SHA sdist bdist_wheel # --universal option to used for pure python packages
-    - pip3 install twine
-    - twine upload --repository-url $PYPI_REPOSITORY_URL dist/*
-  only:
-    variables:
-       - $CI_COMMIT_MESSAGE =~ /^.+$/ # Confirm tag message exists
-       - $CI_COMMIT_TAG =~ /^((([0-9]+)\.([0-9]+)\.([0-9]+)(?:-([0-9a-zA-Z-]+(?:\.[0-9a-zA-Z-]+)*))?)(?:\+([0-9a-zA-Z-]+(?:\.[0-9a-zA-Z-]+)*))?)$/ # Confirm semantic versioning of tag
-=======
     - echo "Commit tag is ${CI_COMMIT_TAG}"
     - echo "Commit message is ${CI_COMMIT_MESSAGE}"
     - /usr/local/bin/extract-metadata.sh MANIFEST.skao.int
@@ -214,7 +164,6 @@
     - TWINE_USERNAME=${CAR_PYPI_USERNAME} TWINE_PASSWORD=${CAR_PYPI_PASSWORD} twine upload --repository-url $CAR_PYPI_REPOSITORY_URL dist/*
   rules:
     - if: '$CI_COMMIT_TAG'
->>>>>>> 00e13d35
 
 # COMMENTED UNTIL DECISION IS MADE ABOUT LATEST TAGS
 ## Publish docker:latest to Central Artefact Repository if it's master and there isn't a tag.
@@ -237,13 +186,6 @@
 #  rules:
 #    - if: '$CI_COMMIT_BRANCH == "master" && $CI_PIPELINE_SOURCE != "schedule" && ($CI_COMMIT_TAG == "" || $CI_COMMIT_TAG == null)'
 
-<<<<<<< HEAD
-staging: # Start the construction of dockers files in rascil-docker
-  stage: publish
-  trigger: ska-telescope/rascil-docker
-  only:
-    - master
-=======
 # Publish docker:<version> (release) to Central Artefact Repository if this is a tagged build of the master
 docker_release:
   stage: publish
@@ -263,7 +205,6 @@
     - make push_all_release
   rules:
     - if: '$CI_COMMIT_TAG'
->>>>>>> 00e13d35
 
 # Publish the docs, data, and coverage if this is a build of the master
 pages:
