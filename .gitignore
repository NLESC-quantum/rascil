--- conflicted
+++ resolved
@@ -44,9 +44,6 @@
 
 docs/src/api/
 
-<<<<<<< HEAD
-test_results/
-=======
 test_results/
 
 venv/
@@ -98,5 +95,4 @@
 
 *.nbi
 
-performance/
->>>>>>> 00e13d35
+performance/