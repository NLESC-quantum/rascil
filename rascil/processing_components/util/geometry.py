""" geometry

"""

__all__ = [
    "calculate_transit_time",
    "calculate_hourangles",
    "calculate_parallactic_angles",
    "calculate_azel",
    "utc_to_ms_epoch",
]

import logging

import numpy

from astropy.time import Time
from astropy.coordinates import SkyCoord, EarthLocation, Angle

log = logging.getLogger("rascil-logger")


def angle_to_quanta(angle):
    return {"value": angle.rad, "unit": "rad"}


def calculate_parallactic_angles(location, utc_time, direction):
    """Return hour angles for location, utc_time, and direction

    :param utc_time: Time(Iterable)
    :param location: EarthLocation
    :param direction: SkyCoord source
    :return: Angle
    """
<<<<<<< HEAD
    
    assert isinstance(location, EarthLocation)
    assert isinstance(utc_time, Time)
    assert isinstance(direction, SkyCoord)
    
    from astroplan import Observer
    site = Observer(location=location)
    return site.target_hour_angle(utc_time, direction).wrap_at('180d')
=======

    # assert isinstance(location, EarthLocation)
    # assert isinstance(utc_time, Time)
    # assert isinstance(direction, SkyCoord)

    from casacore.measures import measures

    dm = measures()
    from casacore import quanta

    casa_location = dm.position(
        "itrf", str(location.x), str(location.y), str(location.z)
    )
    dm.doframe(casa_location)
    casa_direction = dm.direction(
        "j2000", angle_to_quanta(direction.ra), angle_to_quanta(direction.dec)
    )
    pas = list()
    unit = "rad"
    zenith = dm.direction("AZEL", "0deg", "90deg")

    for utc in utc_time:
        casa_utc_time = dm.epoch("utc", str(utc.mjd) + "d")
        dm.doframe(casa_utc_time)
        casa_posangle = dm.posangle(casa_direction, zenith).canonical()
        pas.append(casa_posangle._get_value()[0])
        assert unit == casa_posangle.get_unit(), casa_posangle.get_unit()

    return Angle(pas, unit=unit)

    # from astroplan import Observer
    # site = Observer(location=location)
    # return site.target_hour_angle(utc_time, direction).wrap_at('180d')
>>>>>>> 00e13d35


def calculate_hourangles(location, utc_time, direction):
    """Return hour angles for location, utc_time, and direction

    :param utc_time: Time(Iterable)
    :param location: EarthLocation
    :param direction: SkyCoord source
    :return: Angle
    """
<<<<<<< HEAD
    
    assert isinstance(location, EarthLocation)
    assert isinstance(utc_time, Time)
    assert isinstance(direction, SkyCoord)
    
    
    from astroplan import Observer
    site = Observer(location=location)
    return site.target_hour_angle(utc_time, direction).wrap_at('180d')
=======

    # assert isinstance(location, EarthLocation)
    # assert isinstance(utc_time, Time)
    # assert isinstance(direction, SkyCoord)

    from casacore.measures import measures

    dm = measures()
    casa_location = dm.position(
        "itrf", str(location.x), str(location.y), str(location.z)
    )
    dm.doframe(casa_location)
    casa_direction = dm.direction(
        "j2000", angle_to_quanta(direction.ra), angle_to_quanta(direction.dec)
    )
    has = list()
    unit = "rad"
    for utc in utc_time:
        casa_utc_time = dm.epoch("utc", str(utc.mjd) + "d")
        dm.doframe(casa_utc_time)
        casa_hadec = dm.measure(casa_direction, "hadec")
        has.append(casa_hadec["m0"]["value"])
        assert unit == casa_hadec["m0"]["unit"]
    return Angle(has, unit=unit)

    # from astroplan import Observer
    # site = Observer(location=location)
    # return site.target_hour_angle(utc_time, direction).wrap_at('180d')
>>>>>>> 00e13d35


def calculate_transit_time(location, utc_time, direction, fraction_day=1e-7):
    """Find the UTC time of the nearest transit

    :param fraction_day: Step in this fraction of day to find transit
    :param utc_time: Time(Iterable)
    :param location: EarthLocation
    :param direction: SkyCoord source
    :return: astropy Time
    """
<<<<<<< HEAD
    assert isinstance(location, EarthLocation)
    assert isinstance(utc_time, Time)
    assert isinstance(direction, SkyCoord)

    from astroplan import Observer
    site = Observer(location)
    return site.target_meridian_transit_time(utc_time, direction, which="next", n_grid_points=100)
=======
    import scipy.optimize._minimize

    # assert isinstance(location, EarthLocation)
    # assert isinstance(utc_time, Time)
    # assert isinstance(direction, SkyCoord)

    def transit(utc):
        return (
            -1
            * calculate_azel(location, Time(utc, format="mjd", scale="utc"), direction)[
                1
            ].value
        )

    solution = scipy.optimize.minimize(
        transit,
        x0=numpy.array([utc_time.mjd + 0.5]),
        bounds=[(utc_time.mjd, utc_time.mjd + 1.0)],
        tol=fraction_day,
    )
    time_transit = solution["x"]
    if not solution["success"]:
        log.warning("Failed to find transit time to specified accuracy")
    if solution["fun"] > 0.0:
        log.warning("Source is always below horizon")
    return Time(time_transit[0], format="mjd", scale="utc")

    # from astroplan import Observer
    # site = Observer(location)
    # return site.target_meridian_transit_time(utc_time, direction, which="next", n_grid_points=100)
>>>>>>> 00e13d35


def calculate_azel(location, utc_time, direction):
    """Return az el for a location, utc_time, and direction

    :param utc_time: Time(Iterable)
    :param location: EarthLocation
    :param direction: SkyCoord source
    :return: astropy Angle, Angle
    """
    # assert isinstance(location, EarthLocation)
    # assert isinstance(utc_time, Time)
    # assert isinstance(direction, SkyCoord)

<<<<<<< HEAD

    from astroplan import Observer
    site = Observer(location=location)
    altaz = site.altaz(utc_time, direction)
    return altaz.az.wrap_at('180d'), altaz.alt
=======
    # Use the casa measures
    from casacore.measures import measures

    dm = measures()
    casa_location = dm.position(
        "itrf", str(location.x), str(location.y), str(location.z)
    )
    dm.doframe(casa_location)
    casa_direction = dm.direction(
        "j2000", angle_to_quanta(direction.ra), angle_to_quanta(direction.dec)
    )
    azs = list()
    els = list()
    unit0 = "rad"
    unit1 = "rad"
    for utc in utc_time:
        casa_utc_time = dm.epoch("utc", str(utc.mjd) + "d")
        dm.doframe(casa_utc_time)
        casa_azel = dm.measure(casa_direction, "azel")
        assert unit0 == casa_azel["m0"]["unit"]
        assert unit1 == casa_azel["m1"]["unit"]
        azs.append(casa_azel["m0"]["value"])
        els.append(casa_azel["m1"]["value"])
    return Angle(azs, unit=unit0), Angle(els, unit=unit1)

    # from astroplan import Observer
    # site = Observer(location=location)
    # altaz = site.altaz(utc_time, direction)
    # return altaz.az.wrap_at('180d'), altaz.alt


def utc_to_ms_epoch(ts):
    """Convert an timestamp to seconds (epoch values)
        epoch suitable for using in a Measurement Set

    :param ts:  A timestamp object.
    :result: The epoch time ``t`` in seconds suitable for fields in measurement sets.
    """
    # Use the casa measures
    from casacore.measures import measures

    dm = measures()
    epoch = dm.epoch(rf="utc", v0=ts.iso)
    epoch_d = epoch["m0"]["value"]
    epoch_s = epoch_d * 24 * 60 * 60.0
    return epoch_s
>>>>>>> 00e13d35
<|MERGE_RESOLUTION|>--- conflicted
+++ resolved
@@ -32,50 +32,15 @@
     :param direction: SkyCoord source
     :return: Angle
     """
-<<<<<<< HEAD
-    
+
     assert isinstance(location, EarthLocation)
     assert isinstance(utc_time, Time)
     assert isinstance(direction, SkyCoord)
-    
+
     from astroplan import Observer
+
     site = Observer(location=location)
-    return site.target_hour_angle(utc_time, direction).wrap_at('180d')
-=======
-
-    # assert isinstance(location, EarthLocation)
-    # assert isinstance(utc_time, Time)
-    # assert isinstance(direction, SkyCoord)
-
-    from casacore.measures import measures
-
-    dm = measures()
-    from casacore import quanta
-
-    casa_location = dm.position(
-        "itrf", str(location.x), str(location.y), str(location.z)
-    )
-    dm.doframe(casa_location)
-    casa_direction = dm.direction(
-        "j2000", angle_to_quanta(direction.ra), angle_to_quanta(direction.dec)
-    )
-    pas = list()
-    unit = "rad"
-    zenith = dm.direction("AZEL", "0deg", "90deg")
-
-    for utc in utc_time:
-        casa_utc_time = dm.epoch("utc", str(utc.mjd) + "d")
-        dm.doframe(casa_utc_time)
-        casa_posangle = dm.posangle(casa_direction, zenith).canonical()
-        pas.append(casa_posangle._get_value()[0])
-        assert unit == casa_posangle.get_unit(), casa_posangle.get_unit()
-
-    return Angle(pas, unit=unit)
-
-    # from astroplan import Observer
-    # site = Observer(location=location)
-    # return site.target_hour_angle(utc_time, direction).wrap_at('180d')
->>>>>>> 00e13d35
+    return site.target_hour_angle(utc_time, direction).wrap_at("180d")
 
 
 def calculate_hourangles(location, utc_time, direction):
@@ -86,46 +51,15 @@
     :param direction: SkyCoord source
     :return: Angle
     """
-<<<<<<< HEAD
-    
+
     assert isinstance(location, EarthLocation)
     assert isinstance(utc_time, Time)
     assert isinstance(direction, SkyCoord)
-    
-    
+
     from astroplan import Observer
+
     site = Observer(location=location)
-    return site.target_hour_angle(utc_time, direction).wrap_at('180d')
-=======
-
-    # assert isinstance(location, EarthLocation)
-    # assert isinstance(utc_time, Time)
-    # assert isinstance(direction, SkyCoord)
-
-    from casacore.measures import measures
-
-    dm = measures()
-    casa_location = dm.position(
-        "itrf", str(location.x), str(location.y), str(location.z)
-    )
-    dm.doframe(casa_location)
-    casa_direction = dm.direction(
-        "j2000", angle_to_quanta(direction.ra), angle_to_quanta(direction.dec)
-    )
-    has = list()
-    unit = "rad"
-    for utc in utc_time:
-        casa_utc_time = dm.epoch("utc", str(utc.mjd) + "d")
-        dm.doframe(casa_utc_time)
-        casa_hadec = dm.measure(casa_direction, "hadec")
-        has.append(casa_hadec["m0"]["value"])
-        assert unit == casa_hadec["m0"]["unit"]
-    return Angle(has, unit=unit)
-
-    # from astroplan import Observer
-    # site = Observer(location=location)
-    # return site.target_hour_angle(utc_time, direction).wrap_at('180d')
->>>>>>> 00e13d35
+    return site.target_hour_angle(utc_time, direction).wrap_at("180d")
 
 
 def calculate_transit_time(location, utc_time, direction, fraction_day=1e-7):
@@ -137,46 +71,14 @@
     :param direction: SkyCoord source
     :return: astropy Time
     """
-<<<<<<< HEAD
-    assert isinstance(location, EarthLocation)
-    assert isinstance(utc_time, Time)
-    assert isinstance(direction, SkyCoord)
+    import scipy.optimize._minimize
 
     from astroplan import Observer
+
     site = Observer(location)
-    return site.target_meridian_transit_time(utc_time, direction, which="next", n_grid_points=100)
-=======
-    import scipy.optimize._minimize
-
-    # assert isinstance(location, EarthLocation)
-    # assert isinstance(utc_time, Time)
-    # assert isinstance(direction, SkyCoord)
-
-    def transit(utc):
-        return (
-            -1
-            * calculate_azel(location, Time(utc, format="mjd", scale="utc"), direction)[
-                1
-            ].value
-        )
-
-    solution = scipy.optimize.minimize(
-        transit,
-        x0=numpy.array([utc_time.mjd + 0.5]),
-        bounds=[(utc_time.mjd, utc_time.mjd + 1.0)],
-        tol=fraction_day,
+    return site.target_meridian_transit_time(
+        utc_time, direction, which="next", n_grid_points=100
     )
-    time_transit = solution["x"]
-    if not solution["success"]:
-        log.warning("Failed to find transit time to specified accuracy")
-    if solution["fun"] > 0.0:
-        log.warning("Source is always below horizon")
-    return Time(time_transit[0], format="mjd", scale="utc")
-
-    # from astroplan import Observer
-    # site = Observer(location)
-    # return site.target_meridian_transit_time(utc_time, direction, which="next", n_grid_points=100)
->>>>>>> 00e13d35
 
 
 def calculate_azel(location, utc_time, direction):
@@ -191,42 +93,11 @@
     # assert isinstance(utc_time, Time)
     # assert isinstance(direction, SkyCoord)
 
-<<<<<<< HEAD
+    from astroplan import Observer
 
-    from astroplan import Observer
     site = Observer(location=location)
     altaz = site.altaz(utc_time, direction)
-    return altaz.az.wrap_at('180d'), altaz.alt
-=======
-    # Use the casa measures
-    from casacore.measures import measures
-
-    dm = measures()
-    casa_location = dm.position(
-        "itrf", str(location.x), str(location.y), str(location.z)
-    )
-    dm.doframe(casa_location)
-    casa_direction = dm.direction(
-        "j2000", angle_to_quanta(direction.ra), angle_to_quanta(direction.dec)
-    )
-    azs = list()
-    els = list()
-    unit0 = "rad"
-    unit1 = "rad"
-    for utc in utc_time:
-        casa_utc_time = dm.epoch("utc", str(utc.mjd) + "d")
-        dm.doframe(casa_utc_time)
-        casa_azel = dm.measure(casa_direction, "azel")
-        assert unit0 == casa_azel["m0"]["unit"]
-        assert unit1 == casa_azel["m1"]["unit"]
-        azs.append(casa_azel["m0"]["value"])
-        els.append(casa_azel["m1"]["value"])
-    return Angle(azs, unit=unit0), Angle(els, unit=unit1)
-
-    # from astroplan import Observer
-    # site = Observer(location=location)
-    # altaz = site.altaz(utc_time, direction)
-    # return altaz.az.wrap_at('180d'), altaz.alt
+    return altaz.az.wrap_at("180d"), altaz.alt
 
 
 def utc_to_ms_epoch(ts):
@@ -243,5 +114,4 @@
     epoch = dm.epoch(rf="utc", v0=ts.iso)
     epoch_d = epoch["m0"]["value"]
     epoch_s = epoch_d * 24 * 60 * 60.0
-    return epoch_s
->>>>>>> 00e13d35
+    return epoch_s