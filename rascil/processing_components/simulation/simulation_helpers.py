--- conflicted
+++ resolved
@@ -135,7 +135,6 @@
     """
     
     for ivis, vis in enumerate(vis_list):
-<<<<<<< HEAD
         u = numpy.array(vis.blockvisibility_acc.u.data[...].flat)
         v = numpy.array(vis.blockvisibility_acc.v.data[...].flat)
         k = (vis["frequency"].data / constants.c).value
@@ -143,22 +142,6 @@
         v = numpy.array(numpy.outer(v, k).flat)
         plt.plot(u, v, '.', color='b', markersize=0.2)
         plt.plot(-u, -v, '.', color='b', markersize=0.2)
-=======
-        u = numpy.array(vis.u[...].flat)
-        v = numpy.array(vis.v[...].flat)
-        if isinstance(vis, BlockVisibility):
-            k = vis.frequency / phyconst.c_m_s
-            u = numpy.array(numpy.outer(u, k).flat)
-            v = numpy.array(numpy.outer(v, k).flat)
-            plt.plot(u, v, '.', color='b', markersize=0.4)
-            plt.plot(-u, -v, '.', color='b', markersize=0.4)
-        else:
-            k = vis.frequency / phyconst.c_m_s
-            u = u * k
-            v = v * k
-            plt.plot(u, v, '.', color='b', markersize=0.4)
-            plt.plot(-u, -v, '.', color='b', markersize=0.4)
->>>>>>> 62218d26
     plt.xlabel('U (wavelengths)')
     plt.ylabel('V (wavelengths)')
     plt.title(title)
@@ -204,7 +187,6 @@
     """
     
     for ivis, vis in enumerate(vis_list):
-<<<<<<< HEAD
         u = numpy.array(vis.blockvisibility_acc.u.data[...].flat)
         w = numpy.array(vis.blockvisibility_acc.w.data[...].flat)
         k = (vis["frequency"].data / constants.c).value
@@ -212,21 +194,6 @@
         w = numpy.array(numpy.outer(w, k).flat)
         plt.plot(u, w, '.', color='b', markersize=0.2)
         plt.plot(-u, -w, '.', color='b', markersize=0.2)
-=======
-        u = numpy.array(vis.u[...].flat)
-        w = numpy.array(vis.w[...].flat)
-        if isinstance(vis, BlockVisibility):
-            k = (vis.frequency / phyconst.c_m_s)
-            u = numpy.array(numpy.outer(u, k).flat)
-            w = numpy.array(numpy.outer(w, k).flat)
-            plt.plot(u, w, '.', color='b', markersize=0.2)
-        else:
-            k = vis.frequency / phyconst.c_m_s
-            u = u * k
-            w = w * k
-            plt.plot(u, w, '.', color='b', markersize=0.2)
-            plt.plot(-u, -w, '.', color='b', markersize=0.2)
->>>>>>> 62218d26
     plt.xlabel('U (wavelengths)')
     plt.ylabel('W (wavelengths)')
     plt.title(title)
@@ -245,7 +212,6 @@
     """
     
     for ivis, vis in enumerate(vis_list):
-<<<<<<< HEAD
         v = numpy.array(vis.blockvisibility_acc.v.data[...].flat)
         w = numpy.array(vis.blockvisibility_acc.w.data[...].flat)
         k = (vis["frequency"].data / constants.c).value
@@ -253,21 +219,6 @@
         w = numpy.array(numpy.outer(w, k).flat)
         plt.plot(v, w, '.', color='b', markersize=0.2)
         plt.plot(-v, -w, '.', color='b', markersize=0.2)
-=======
-        v = numpy.array(vis.v[...].flat)
-        w = numpy.array(vis.w[...].flat)
-        if isinstance(vis, BlockVisibility):
-            k = vis.frequency / phyconst.c_m_s
-            v = numpy.array(numpy.outer(v, k).flat)
-            w = numpy.array(numpy.outer(w, k).flat)
-            plt.plot(v, w, '.', color='b', markersize=0.2)
-        else:
-            k = vis.frequency / phyconst.c_m_s
-            v = v * k
-            w = w * k
-            plt.plot(v, w, '.', color='b', markersize=0.2)
-            plt.plot(-v, -w, '.', color='b', markersize=0.2)
->>>>>>> 62218d26
     plt.xlabel('V (wavelengths)')
     plt.ylabel('W (wavelengths)')
     plt.title(title)
