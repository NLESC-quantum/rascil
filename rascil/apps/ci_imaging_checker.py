--- conflicted
+++ resolved
@@ -124,16 +124,8 @@
 
     th_isl = args.finder_th_isl
     th_pix = args.finder_th_pix
-<<<<<<< HEAD
-
-    # Adjust the best restoring beam configuration-- not sure about this yet
-    # factor = 1/(npixels/512) **2
-    # beam_info = (beam_info[0]* factor, beam_info[1] * factor, beam_info[2])
-
-=======
-    
-    
->>>>>>> 78ba9b8a
+    
+    
     freq = im.frequency.data[0]
     log.info("Use restoring beam: {}".format(beam_info))
     log.info("Use threshold: {}, {}".format(th_isl, th_pix))
@@ -145,17 +137,6 @@
         telescope = args.telescope_model
         out = add_primary_beam(input_image, out, telescope)
 
-<<<<<<< HEAD
-    match_sep = args.match_sep
-    results = check_source(im.image_acc.phasecentre, freq, out, match_sep)
-
-    log.info("Resulting list of items {}".format(results))
-
-    log.info("Started  : {}".format(starttime))
-    log.info("Finished : {}".format(datetime.datetime.now()))
-
-    return results
-=======
     if args.check_source:
         
         match_sep = args.match_sep
@@ -180,7 +161,6 @@
     log.info("Finished : {}".format(datetime.datetime.now()))
     
     return out, results 
->>>>>>> 78ba9b8a
 
 
 def bdsf_qa_image(im_data):
@@ -324,16 +304,10 @@
 
         direc = SkyCoord(ra=row['RA'] * u.deg, dec=row['DEC'] * u.deg, frame='icrs', equinox='J2000')
         f = row['Total_flux']
-<<<<<<< HEAD
-        comp.append(create_skycomponent(direction=direc, flux=np.array([[f]]), frequency=np.array([freq]),
-                                        polarisation_frame=PolarisationFrame('stokesI')))
-
-=======
         if f > 0: # filter out ghost sources
             comp.append(create_skycomponent(direction=direc, flux=np.array([[f]]), frequency=np.array([freq]),
                                             polarisation_frame=PolarisationFrame('stokesI')))
     
->>>>>>> 78ba9b8a
     return comp
 
 
@@ -358,28 +332,15 @@
 def check_source(orig, comp, match_sep):
     """
     Check the difference between output sources and input.
-<<<<<<< HEAD
-
-    :param centre: Phase centre of image
-    :param freq: Frequency or list of frequencies.
-=======
     
     :param orig: Input source list in skycomponent format
->>>>>>> 78ba9b8a
     :param comp: Output source list in skycomponent format
     :param match_sep: The criteria for maximum separation
 
     :return matches: List of matched skycomponents
 
     """
-<<<<<<< HEAD
-    orig = create_low_test_skycomponents_from_gleam(flux_limit=1.0, phasecentre=centre,
-                                                    frequency=np.array([freq]),
-                                                    polarisation_frame=PolarisationFrame('stokesI'), radius=0.5)
-
-=======
-    
->>>>>>> 78ba9b8a
+    
     # separations = find_separation_skycomponents(comp, orig)
     matches = find_skycomponent_matches(comp, orig, tol=match_sep)
 
